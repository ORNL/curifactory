import json
import os
<<<<<<< HEAD
=======
from dataclasses import dataclass
>>>>>>> 36e8e564
from test.examples.stages.cache_stages import (
    filerefcacher_stage,
    filerefcacher_stage_multifile,
)

import numpy as np
import pandas as pd
import pytest

import curifactory as cf
from curifactory.caching import (
    Cacheable,
    JsonCacher,
    PandasCsvCacher,
    PandasJsonCacher,
    PickleCacher,
)
from curifactory.reporting import JsonReporter


# TODO: necessary? configured_test_manager already does this
@pytest.fixture()
def clear_stage_run(configured_test_manager):
    ran_path = os.path.join(configured_test_manager.cache_path, "stage_ran")
    try:
        os.remove(ran_path)
    except FileNotFoundError:
        pass
    yield
    try:
        os.remove(ran_path)
    except FileNotFoundError:
        pass


def test_filerefcacher_stores_multiple_paths(configured_test_manager, clear_stage_run):
    """FileReferenceCacher should correctly store a list of files in the saved json."""
    r = cf.Record(configured_test_manager, cf.ExperimentArgs(name="test"))
    filerefcacher_stage_multifile(r)

    argshash = r.args.hash
    expected_list = [
        os.path.join(
            configured_test_manager.cache_path,
            f"test_{argshash}_filerefcacher_stage_multifile_my_files/thing{i}",
        )
        for i in range(5)
    ]

    with open(
        os.path.join(
            configured_test_manager.cache_path,
            f"test_{argshash}_filerefcacher_stage_multifile_output_paths.json",
        ),
    ) as infile:
        filelist = json.load(infile)
        assert filelist == expected_list

        for filename in filelist:
            assert os.path.exists(filename)


def test_filerefcacher_stores_single_path(configured_test_manager, clear_stage_run):
    r = cf.Record(configured_test_manager, cf.ExperimentArgs(name="test"))
    filerefcacher_stage(r)

    argshash = r.args.hash
    expected_path = os.path.join(
        configured_test_manager.cache_path,
        f"test_{argshash}_filerefcacher_stage_my_file",
    )

    with open(
        os.path.join(
            configured_test_manager.cache_path,
            f"test_{argshash}_filerefcacher_stage_output_path.json",
        ),
    ) as infile:
        filelist = json.load(infile)
        assert filelist == expected_path


def test_filerefcacher_shortcircuits(configured_test_manager, clear_stage_run):
    """FileReferenceCacher should short-circuit if all files in the filelist already exist."""
    r0 = cf.Record(configured_test_manager, cf.ExperimentArgs(name="test"))
    filerefcacher_stage_multifile(r0)

    ran_path = os.path.join(configured_test_manager.cache_path, "stage_ran")
    assert os.path.exists(ran_path)
    os.remove(ran_path)

    r1 = cf.Record(configured_test_manager, cf.ExperimentArgs(name="test"))
    filerefcacher_stage_multifile(r1)
    assert not os.path.exists(ran_path)


def test_filerefcacher_runs_when_file_missing(configured_test_manager, clear_stage_run):
    """FileReferenceCacher should _not_ short-circuit if any of the files in the filelist are missing."""
    r0 = cf.Record(configured_test_manager, cf.ExperimentArgs(name="test"))
    filerefcacher_stage_multifile(r0)

    ran_path = os.path.join(configured_test_manager.cache_path, "stage_ran")
    assert os.path.exists(ran_path)
    os.remove(ran_path)
    os.remove(
        os.path.join(
            configured_test_manager.cache_path,
            f"test_{r0.args.hash}_filerefcacher_stage_multifile_my_files/thing1",
        )
    )

    r1 = cf.Record(configured_test_manager, cf.ExperimentArgs(name="test"))
    filerefcacher_stage_multifile(r1)
    assert os.path.exists(ran_path)


def test_reportables_are_cached(configured_test_manager):
    """Running a stage with a reportable should cache the reportable and a list of reportable cache files."""

    @cf.stage(None, ["test_output"], [PickleCacher])
    def basic_reportable(record):
        record.report(JsonReporter({"test": "hello world"}))
        return "test"

    r0 = cf.Record(configured_test_manager, cf.ExperimentArgs(name="test"))
    basic_reportable(r0)

    list_path = os.path.join(
        configured_test_manager.cache_path,
        f"test_{r0.args.hash}_basic_reportable_reportables_file_list.json",
    )

    reportable_path = os.path.join(
        configured_test_manager.cache_path,
        f"test_{r0.args.hash}_basic_reportable_reportables/test_basic_reportable_0.pkl",
    )

    assert os.path.exists(list_path)

    with open(list_path) as infile:
        paths = json.load(infile)

    assert len(paths) == 1
    assert paths[0] == reportable_path
    assert os.path.exists(reportable_path)


def test_named_reportables_are_cached(configured_test_manager):
    """Running a stage with a named reportable should cache the reportable and a list of reportable cache files."""

    @cf.stage(None, ["test_output"], [PickleCacher])
    def basic_reportable(record):
        record.report(JsonReporter({"test": "hello world"}, name="thing"))
        return "test"

    r0 = cf.Record(configured_test_manager, cf.ExperimentArgs(name="test"))
    basic_reportable(r0)

    list_path = os.path.join(
        configured_test_manager.cache_path,
        f"test_{r0.args.hash}_basic_reportable_reportables_file_list.json",
    )

    reportable_path = os.path.join(
        configured_test_manager.cache_path,
        f"test_{r0.args.hash}_basic_reportable_reportables/test_basic_reportable_thing.pkl",
    )

    assert os.path.exists(list_path)

    with open(list_path) as infile:
        paths = json.load(infile)

    assert len(paths) == 1
    assert paths[0] == reportable_path
    assert os.path.exists(reportable_path)


def test_cached_reportables_loaded_without_doubling_name(configured_test_manager):
    """Re-loading cached reportables should not double name!

    (This was caused previously by re-reporting on the record, which prefixed the
    name in-place.)
    """
    run_count = 0

    @cf.stage(None, ["test_output"], [PickleCacher])
    def basic_reportable(record):
        nonlocal run_count
        run_count += 1
        record.report(JsonReporter({"test": "hello world"}))
        return "test"

    r0 = cf.Record(configured_test_manager, cf.ExperimentArgs(name="test"))
    basic_reportable(r0)

    assert len(configured_test_manager.reportables) == 1

    # run again in a new record with exact same config, so it will find cached
    # things.
    r1 = cf.Record(configured_test_manager, cf.ExperimentArgs(name="test"))
    basic_reportable(r1)

    # make sure we didn't run the stage, so we actually had to load reportables
    assert run_count == 1

    assert len(configured_test_manager.reportables) == 2
    assert configured_test_manager.reportables[0].name is None
    assert configured_test_manager.reportables[1].name is None
    assert (
        configured_test_manager.reportables[0].qualified_name
        == "test_basic_reportable_0"
    )
    assert (
        configured_test_manager.reportables[1].qualified_name
        == "test_basic_reportable_1"
    )


def test_cached_named_reportables_loaded_without_doubling_name(configured_test_manager):
    """Re-loading cached named reportables should not double name!

    (This was caused previously by re-reporting on the record, which prefixed the
    name in-place.)
    """
    run_count = 0

    @cf.stage(None, ["test_output"], [PickleCacher])
    def basic_reportable(record):
        nonlocal run_count
        run_count += 1
        record.report(JsonReporter({"test": "hello world"}, name="thing"))
        return "test"

    r0 = cf.Record(configured_test_manager, cf.ExperimentArgs(name="test"))
    basic_reportable(r0)

    assert len(configured_test_manager.reportables) == 1

    # run again in a new record with exact same config, so it will find cached
    # things.
    r1 = cf.Record(configured_test_manager, cf.ExperimentArgs(name="test"))
    basic_reportable(r1)

    # make sure we didn't run the stage, so we actually had to load reportables
    assert run_count == 1

    assert len(configured_test_manager.reportables) == 2
    assert (
        configured_test_manager.reportables[0].name
        == configured_test_manager.reportables[1].name
    )
    assert (
        configured_test_manager.reportables[0].qualified_name
        == configured_test_manager.reportables[1].qualified_name
    )


def test_aggregate_reportables_are_cached(configured_test_manager):
    """Running an aggregate stage with a reportable should cache the reportable and a list of reportable cache files.
    (using the record's aggregate combo hash)"""

    @cf.aggregate(["test_output"], [PickleCacher])
    def basic_agg_reportable(record, records):
        record.report(JsonReporter({"test": "hello world"}))
        return "test"

    r0 = cf.Record(configured_test_manager, cf.ExperimentArgs(name="test"))
    print("hash", r0.args.hash)
    basic_agg_reportable(r0)
    print("hash", r0.args.hash)
    assert r0.args.hash is not None

    list_path = os.path.join(
        configured_test_manager.cache_path,
        f"test_{r0.combo_hash}_basic_agg_reportable_reportables_file_list.json",
    )

    reportable_path = os.path.join(
        configured_test_manager.cache_path,
        f"test_{r0.combo_hash}_basic_agg_reportable_reportables/(Aggregate)_test_basic_agg_reportable_0.pkl",
    )

    print([thing for thing in os.listdir(configured_test_manager.cache_path)])
    print("---")
    print(list_path)
    print(reportable_path)

    assert os.path.exists(list_path)

    with open(list_path) as infile:
        paths = json.load(infile)

    assert len(paths) == 1
    print("PATHS:", paths)
    assert paths[0] == reportable_path
    assert os.path.exists(reportable_path)


# TODO: test that those reportables are correctly reloaded when re-run


# def test_reportables_are_cached_with_store_full(configured_test_manager):
#     pass


def test_aggregate_args_no_records_loads_cache(configured_test_manager):
    """Calling an aggregate stage with valid args, twice, should load from cache and not execute."""
    call_count = 0

    @cf.aggregate(["test_output"], [PickleCacher])
    def test_agg(record, records):
        nonlocal call_count
        call_count += 1
        return "hello world!"

    r0 = cf.Record(configured_test_manager, cf.ExperimentArgs(name="test"))
    r0 = test_agg(r0, [])
    r1 = cf.Record(configured_test_manager, cf.ExperimentArgs(name="test"))
    r1 = test_agg(r1, [])

    assert call_count == 1
    assert r1.state["test_output"] == "hello world!"


def test_aggregate_args_records_loads_cache(configured_test_manager):
    """Calling an aggregate stage with valid args, twice, with other non-overwrite records involved
    should load from cache and not execute."""
    call_count = 0

    @cf.aggregate(["test_output"], [PickleCacher])
    def test_agg(record, records):
        nonlocal call_count
        call_count += 1
        return "hello world!"

    rA = cf.Record(configured_test_manager, cf.ExperimentArgs(name="testA"))
    rB = cf.Record(configured_test_manager, cf.ExperimentArgs(name="testB"))

    r0 = cf.Record(configured_test_manager, cf.ExperimentArgs(name="test"))
    r0 = test_agg(r0, [rA, rB])
    r1 = cf.Record(configured_test_manager, cf.ExperimentArgs(name="test"))
    r1 = test_agg(r1, [rA, rB])

    assert call_count == 1
    assert r1.state["test_output"] == "hello world!"


def test_aggregate_args_overwrite_no_records_doesnot_load_cache(
    configured_test_manager,
):
    """Calling an aggregate stage with valid args with overwrite specified, twice, should NOT load
    from cache and execute."""
    call_count = 0

    @cf.aggregate(["test_output"], [PickleCacher])
    def test_agg(record, records):
        nonlocal call_count
        call_count += 1
        return "hello world!"

    r0 = cf.Record(
        configured_test_manager, cf.ExperimentArgs(name="test", overwrite=True)
    )
    r0 = test_agg(r0, [])
    r1 = cf.Record(
        configured_test_manager, cf.ExperimentArgs(name="test", overwrite=True)
    )
    r1 = test_agg(r1, [])

    assert call_count == 2


def test_aggregate_args_records_overwrite_loads_cache(configured_test_manager):
    """Calling an aggregate stage with valid args, twice, with other records with overwrite
    should still load from cache and not execute.

    This is a weird edge case, running with the experiment CLI should ensure this doesn't happen
    (since --overwrite will apply to all args, it's set on an artifactmanager-level.) This could in
    principle only happen in a live context (like a notebook).

    The expected behavior, given that we have no intelligent-DAG-based-overwrites yet, is to use the
    cache anyway. The only reason we check the input records in other cases is when the agg stage record
    has no arguments of its own and so overwrite must be inferred. In this case however, we have an actual
    set of arguments to use, so there's no way to distinguish between whether an overwrite of False is
    "default" or intentional, so we just assume we trust that the args are correct.
    """
    call_count = 0

    @cf.aggregate(["test_output"], [PickleCacher])
    def test_agg(record, records):
        nonlocal call_count
        call_count += 1
        return "hello world!"

    rA = cf.Record(
        configured_test_manager, cf.ExperimentArgs(name="testA", overwrite=True)
    )
    rB = cf.Record(configured_test_manager, cf.ExperimentArgs(name="testB"))

    r0 = cf.Record(configured_test_manager, cf.ExperimentArgs(name="test"))
    r0 = test_agg(r0, [rA, rB])
    r1 = cf.Record(configured_test_manager, cf.ExperimentArgs(name="test"))
    r1 = test_agg(r1, [rA, rB])

    assert call_count == 1


def test_aggregate_no_args_no_records_doesnot_load_cache(configured_test_manager):
    """Calling an aggregate stage with no args, twice, should NOT load from cache and execute.

    This is a relatively pointless situation, but just to cover the bases and establish expected functionality,
    a no args situation should not use the cache when no other records present, as we have no reasonable
    combo hash and no information about whether overwrite is specified on anything else or not.
    """
    call_count = 0

    @cf.aggregate(["test_output"], [PickleCacher])
    def test_agg(record, records):
        nonlocal call_count
        call_count += 1
        return "hello world!"

    r0 = cf.Record(configured_test_manager, None)
    r0 = test_agg(r0, [])
    r1 = cf.Record(configured_test_manager, None)
    r1 = test_agg(r1, [])

    assert call_count == 2


def test_aggregate_no_args_records_loads_cache(configured_test_manager):
    """Calling an aggregate stage with no args, twice, with other records should load from cache and not execute.

    Even though there's no args, we can establish a re-execution based on the combohash of the passed records, so
    allow cache usage.
    """
    call_count = 0

    @cf.aggregate(["test_output"], [PickleCacher])
    def test_agg(record, records):
        nonlocal call_count
        call_count += 1
        return "hello world!"

    rA = cf.Record(configured_test_manager, cf.ExperimentArgs(name="testA"))
    rB = cf.Record(configured_test_manager, cf.ExperimentArgs(name="testB"))

    r0 = cf.Record(configured_test_manager, None)
    r0 = test_agg(r0, [rA, rB])
    r1 = cf.Record(configured_test_manager, None)
    r1 = test_agg(r1, [rA, rB])

    assert call_count == 1
    assert r1.state["test_output"] == "hello world!"


# TODO: (05/13/2022) what about stages after such an agg? Without global overwrite specified, they won't overwrite, since
# it's not part of an args. This is the same problem as giving an --overwrite-stage though, so unsure that this needs to be
# handled. The below test case can really only apply if you're manually doing weird things outside of experiment CLI
def test_aggregate_no_args_records_overwrite_doesnot_load_cache(
    configured_test_manager,
):
    """Calling an aggregate stage with no args, twice, with other records with overwrite should NOT load from
    cache and execute.

    If at least one of the associated records has overwrite specified, that should carry through into
    """
    call_count = 0

    @cf.aggregate(["test_output"], [PickleCacher])
    def test_agg(record, records):
        nonlocal call_count
        call_count += 1
        return "hello world!"

    rA = cf.Record(
        configured_test_manager, cf.ExperimentArgs(name="testA", overwrite=True)
    )
    rB = cf.Record(configured_test_manager, cf.ExperimentArgs(name="testB"))

    r0 = cf.Record(configured_test_manager, None)
    r0 = test_agg(r0, [rA, rB])
    r1 = cf.Record(configured_test_manager, None)
    r1 = test_agg(r1, [rA, rB])

    assert call_count == 2


def test_get_path_file_included_in_full_store(configured_test_manager):
    """A file manually saved within a stage using get_path should correctly be
    copied to the run folder in a full-store run."""
    configured_test_manager.store_full = True

    @cf.stage(None, ["other_output"], [PickleCacher])
    def custom_output(record):
        path = record.get_path("my_extra_file.txt")
        with open(path, "w") as outfile:
            outfile.write("Hello world!")

        return 13

    r0 = cf.Record(configured_test_manager, cf.ExperimentArgs(name="test"))
    custom_output(r0)

    full_store_path = f"{configured_test_manager.runs_path}/test_1_{configured_test_manager.get_str_timestamp()}/artifacts"

    regular_custom_output_path = os.path.join(
        configured_test_manager.cache_path,
        f"test_{r0.args.hash}_custom_output_my_extra_file.txt",
    )
    full_store_custom_output_path = os.path.join(
        full_store_path, f"test_{r0.args.hash}_custom_output_my_extra_file.txt"
    )
    assert os.path.exists(regular_custom_output_path)
    assert os.path.exists(full_store_custom_output_path)


def test_get_dir_folder_included_in_full_store(configured_test_manager):
    """File(s) manually saved within a stage using get_dir should correctly be
    copied to the run folder in a full-store run."""
    configured_test_manager.store_full = True

    @cf.stage(None, ["other_output"], [PickleCacher])
    def custom_output(record):
        path = record.get_dir("my_extra_dir")
        with open(f"{path}/testfile.txt", "w") as outfile:
            outfile.write("Hello world!")

        return 13

    r0 = cf.Record(configured_test_manager, cf.ExperimentArgs(name="test"))
    custom_output(r0)

    full_store_path = f"{configured_test_manager.runs_path}/test_1_{configured_test_manager.get_str_timestamp()}/artifacts"

    regular_custom_output_path = os.path.join(
        configured_test_manager.cache_path,
        f"test_{r0.args.hash}_custom_output_my_extra_dir/" "testfile.txt",
    )
    full_store_custom_output_path = os.path.join(
        full_store_path,
        f"test_{r0.args.hash}_custom_output_my_extra_dir/" "testfile.txt",
    )
    assert os.path.exists(regular_custom_output_path)
    assert os.path.exists(full_store_custom_output_path)


def test_get_path_file_excluded_in_full_store_when_not_tracked(configured_test_manager):
    """A file manually saved within a stage using get_path should NOT be
    copied to the run folder in a full-store run when not tracked."""
    configured_test_manager.store_full = True

    @cf.stage(None, ["other_output"], [PickleCacher])
    def custom_output(record):
        path = record.get_path("my_extra_file.txt", track=False)
        with open(path, "w") as outfile:
            outfile.write("Hello world!")

        return 13

    r0 = cf.Record(configured_test_manager, cf.ExperimentArgs(name="test"))
    custom_output(r0)

    full_store_path = f"{configured_test_manager.runs_path}/test_1_{configured_test_manager.get_str_timestamp()}/artifacts"

    regular_custom_output_path = os.path.join(
        configured_test_manager.cache_path,
        f"test_{r0.args.hash}_custom_output_my_extra_file.txt",
    )
    full_store_custom_output_path = os.path.join(
        full_store_path, f"test_{r0.args.hash}_custom_output_my_extra_file.txt"
    )
    assert os.path.exists(regular_custom_output_path)
    assert not os.path.exists(full_store_custom_output_path)


def test_get_dir_folder_excluded_in_full_store_when_not_tracked(
    configured_test_manager,
):
    """File(s) manually saved within a stage using get_dir should NOT be
    copied to the run folder in a full-store run when not tracked."""
    configured_test_manager.store_full = True

    @cf.stage(None, ["other_output"], [PickleCacher])
    def custom_output(record):
        path = record.get_dir("my_extra_dir", track=False)
        with open(f"{path}/testfile.txt", "w") as outfile:
            outfile.write("Hello world!")

        return 13

    r0 = cf.Record(configured_test_manager, cf.ExperimentArgs(name="test"))
    custom_output(r0)

    full_store_path = f"{configured_test_manager.runs_path}/test_1_{configured_test_manager.get_str_timestamp()}/artifacts"

    regular_custom_output_path = os.path.join(
        configured_test_manager.cache_path,
        f"test_{r0.args.hash}_custom_output_my_extra_dir/" "testfile.txt",
    )
    full_store_custom_output_path = os.path.join(
        full_store_path,
        f"test_{r0.args.hash}_custom_output_my_extra_dir/" "testfile.txt",
    )
    assert os.path.exists(regular_custom_output_path)
    assert not os.path.exists(full_store_custom_output_path)


def test_pandas_csv_cacher_with_df_with_comma(configured_test_manager):
    """The PandasCSVCacher shouldn't fail when given a dataframe containing a comma."""

    @cf.stage(None, ["output"], [PandasCsvCacher])
    def save_comma_df(record):
        data = {
            "col1": ["things, with commas"],
            "col2": ['other "possible breaking," things'],
        }
        df = pd.DataFrame(data=data)
        return df

    r0 = cf.Record(configured_test_manager, cf.ExperimentArgs(name="test"))
    save_comma_df(r0)

    r1 = cf.Record(configured_test_manager, cf.ExperimentArgs(name="test"))
    save_comma_df(r1)

    df1 = r0.state["output"]
    df2 = r1.state["output"]

    assert list(df1.columns) == list(df2.columns)
    assert df1.to_dict() == df2.to_dict()


def test_pandas_json_cacher_with_df_no_recursion_error(configured_test_manager):
    """Regression test for weird bug in #3, caching a df with 17+ cols and 5+
    rows with the pandasjsoncacher shouldn't crash with a maximum recursion
    level reached."""

    data = np.random.rand(18, 6)

    @cf.stage(None, ["output"], [PandasJsonCacher])
    def save_large_df(record):
        df = pd.DataFrame(data)
        return df

    r0 = cf.Record(configured_test_manager, cf.ExperimentArgs(name="test"))
    save_large_df(r0)

    path = os.path.join(
        configured_test_manager.cache_path,
        f"test_{r0.args.hash}_save_large_df_output.json",
    )

    assert os.path.exists(path)
    df = pd.read_json(path)
    np.testing.assert_almost_equal(df.values, data)


<<<<<<< HEAD
# TODO: it is unclear how exactly path_override is _supposed_ to be used.
# Right now it's really just a per-output cache directory override, but it doesn't
# affect the filename. This needs to be hammered out (prob an option for either,
# currently this allows still doing a store full I think?)

# def test_pickle_cacher_path_override_is_used(configured_test_manager):
#     """If using a cacher with a path_override specified, that path is where it should appera"""

#     good_path = os.path.join(
#         configured_test_manager.cache_path,
#         f"MYTEST.pkl",
#     )

#     @cf.stage(None, ["output"], [PickleCacher(path_override=good_path)])
#     def output_thing(record):
#         return "hello there!"

#     r0 = cf.Record(configured_test_manager, cf.ExperimentArgs(name="test"))
#     output_thing(r0)

#     bad_path = os.path.join(
#         configured_test_manager.cache_path,
#         f"test_{r0.args.hash}_output_thing_output.pkl.gz",
#     )

#     assert not os.path.exists(bad_path)
#     assert os.path.exists(good_path)
=======
@pytest.mark.parametrize(
    # fmt: off
    "cacher_args,suffix,expected_path",
    [
        (dict(name="test"), None, "test_hash_test_stage_test.pkl"),
        (dict(name="test"), "_metadata.json", "test_hash_test_stage_test_metadata.json"),
        (dict(name="test"), "_thing", "test_hash_test_stage_test_thing"),
        (dict(name="test.pkl"), None, "test_hash_test_stage_test.pkl"),
        (dict(path_override="test/examples/data/cache/test"), None, "test"),
        (dict(path_override="test/examples/data/cache/test.pkl"), None, "test.pkl"),
        (dict(path_override="test/examples/data/cache/test"), "_metadata.json", "test_metadata.json"),
        (dict(path_override="test/examples/data/cache/test.pkl"), "_metadata.json", "test_metadata.json"),
        (dict(name="test", prefix="someprefix"), None, "someprefix_hash_test_stage_test.pkl"),
        (dict(name="test", prefix="someprefix"), "_metadata.json", "someprefix_hash_test_stage_test_metadata.json"),
        (dict(name="test", subdir="01_raw"), None, "01_raw/test_hash_test_stage_test.pkl"),
        (dict(name="test", subdir="01_raw"), "_metadata.json", "01_raw/test_hash_test_stage_test_metadata.json"),
        (dict(name="test", subdir="01_raw", prefix="someprefix"), None, "01_raw/someprefix_hash_test_stage_test.pkl"),
        (dict(name="test", subdir="01_raw", prefix="someprefix"), "_metadata.json", "01_raw/someprefix_hash_test_stage_test_metadata.json"),
    ]
    # fmt: on
)
def test_cacheable_get_path(
    configured_test_manager, cacher_args, suffix, expected_path
):
    """A cacher's get_path should correctly handle different combinations of path inputs and
    requested suffixes."""
    configured_test_manager.current_stage_name = "test_stage"
    r = cf.Record(configured_test_manager, cf.ExperimentArgs(name="test"))
    r.args.hash = "hash"

    cacher = PickleCacher(**cacher_args, record=r)

    path_prefix = "test/examples/data/cache/"
    path = cacher.get_path(suffix)
    assert path == path_prefix + expected_path


def test_cacher_outputs_metadata(configured_test_manager):
    """A basic cacher output should also output a metadata file associated with it."""

    @cf.stage(None, ["output"], [PickleCacher])
    def output_thing(record):
        return "Hello world"

    r0 = cf.Record(configured_test_manager, cf.ExperimentArgs(name="test"))
    output_thing(r0)

    path = os.path.join(
        configured_test_manager.cache_path,
        f"test_{r0.args.hash}_output_thing_output.pkl",
    )
    metadata_path = os.path.join(
        configured_test_manager.cache_path,
        f"test_{r0.args.hash}_output_thing_output_metadata.json",
    )

    assert os.path.exists(path)
    assert os.path.exists(metadata_path)


def test_cacher_outputs_metadata_storefull(configured_test_manager):
    """A cacher output should copy the associated metadata file to the full store if full store mode."""
    configured_test_manager.store_full = True

    @cf.stage(None, ["output"], [PickleCacher])
    def output_thing(record):
        return "Hello world"

    r0 = cf.Record(configured_test_manager, cf.ExperimentArgs(name="test"))
    output_thing(r0)

    full_store_path = f"{configured_test_manager.runs_path}/test_1_{configured_test_manager.get_str_timestamp()}/artifacts"

    metadata_path = os.path.join(
        full_store_path,
        f"test_{r0.args.hash}_output_thing_output_metadata.json",
    )
    assert os.path.exists(metadata_path)


def test_manual_static_path_cacher_outputs_metadata(configured_test_manager):
    """Metadata should still output at the correct path when using a manual static-path cacher."""

    @cf.stage()
    def output_thing(record):
        cacher = PickleCacher(
            "test/examples/data/cache/raw_path_file.pkl", record=record
        )
        cacher.save("hello world")
        cacher.save_metadata()

    r0 = cf.Record(configured_test_manager, cf.ExperimentArgs(name="test"))
    output_thing(r0)

    path = "test/examples/data/cache/raw_path_file.pkl"
    loader = PickleCacher(path)
    metadata = loader.load_metadata()

    assert os.path.exists(path)
    assert os.path.exists("test/examples/data/cache/raw_path_file_metadata.json")
    assert loader.load() == "hello world"
    assert metadata["stage"] == "output_thing"


def test_load_metadata_with_manual_cacher_from_stage_cacher_path(
    configured_test_manager,
):
    """Metadata for a static-path cacher created based on a stage cacher's path should still be loadable."""

    @cf.stage(None, ["output"], [PickleCacher])
    def output_thing(record):
        return "Hello world"

    r0 = cf.Record(configured_test_manager, cf.ExperimentArgs(name="test"))
    output_thing(r0)

    path = os.path.join(
        configured_test_manager.cache_path,
        f"test_{r0.args.hash}_output_thing_output.pkl",
    )

    manual_cacher = PickleCacher(path)
    metadata = manual_cacher.load_metadata()

    assert metadata is not None
    assert metadata["artifact_name"] == "output"


def test_non_tracked_cacher_does_not_copy_metadata_to_full_store(
    configured_test_manager,
):
    """A non-tracked cacher should not copy the metadata file to the full store."""
    configured_test_manager.store_full = True

    @cf.stage(None, ["output"], [PickleCacher(track=False)])
    def output_thing(record):
        return "Hello world"

    r0 = cf.Record(configured_test_manager, cf.ExperimentArgs(name="test"))
    output_thing(r0)

    full_store_path = f"{configured_test_manager.runs_path}/test_1_{configured_test_manager.get_str_timestamp()}/artifacts"

    metadata_path = os.path.join(
        full_store_path,
        f"test_{r0.args.hash}_output_thing_output_metadata.json",
    )
    assert not os.path.exists(metadata_path)


def test_no_metadata_written_to_dry_cache_folder(
    configured_test_manager,
):
    """Metadata should not be written out to a dry-cache cache folder."""
    configured_test_manager.dry_cache = True

    @cf.stage(None, ["output"], [PickleCacher])
    def output_thing(record):
        return "Hello world"

    r0 = cf.Record(configured_test_manager, cf.ExperimentArgs(name="test"))
    output_thing(r0)

    full_store_path = f"{configured_test_manager.runs_path}/test_1_{configured_test_manager.get_str_timestamp()}/artifacts"

    metadata_path = os.path.join(
        full_store_path,
        f"test_{r0.args.hash}_output_thing_output_metadata.json",
    )
    assert not os.path.exists(metadata_path)


def test_existing_metadata_not_overwritten_when_cache_used(
    configured_test_manager, alternate_test_manager2
):
    """When cached values loaded in, existing metadata file should not be overwritten. Tested here
    with cross-caching"""

    @cf.stage(None, ["output"], [PickleCacher(prefix="commondata")])
    def output_thing(record):
        return "Hello world"

    r0 = cf.Record(configured_test_manager, cf.ExperimentArgs(name="test"))
    output_thing(r0)

    r1 = cf.Record(alternate_test_manager2, cf.ExperimentArgs(name="test"))
    output_thing(r1)

    path = os.path.join(
        configured_test_manager.cache_path,
        f"commondata_{r1.args.hash}_output_thing_output_metadata.json",
    )
    metadata = JsonCacher(path).load()
    assert (
        metadata["manager_run_info"]["experiment_name"] == "test"
    )  # rather than test2


def test_uses_existing_metadata_in_full_store_when_cache_used(
    configured_test_manager, alternate_test_manager2
):
    """A full store output that's using a cached value should transfer the _existing_ metadata file
    to the full store."""
    configured_test_manager.store_full = True
    alternate_test_manager2.store_full = True

    @cf.stage(None, ["output"], [PickleCacher(prefix="commondata")])
    def output_thing(record):
        return "Hello world"

    r0 = cf.Record(configured_test_manager, cf.ExperimentArgs(name="test"))
    output_thing(r0)

    r1 = cf.Record(alternate_test_manager2, cf.ExperimentArgs(name="test"))
    output_thing(r1)

    full_store_path = f"{alternate_test_manager2.runs_path}/test2_1_{alternate_test_manager2.get_str_timestamp()}/artifacts"
    path = os.path.join(
        full_store_path,
        f"commondata_{r1.args.hash}_output_thing_output_metadata.json",
    )
    metadata = JsonCacher(path).load()
    assert (
        metadata["manager_run_info"]["experiment_name"] == "test"
    )  # rather than test2


def test_cacher_getpath_keeps_stagename_after_later_stages(configured_test_manager):
    """A cacher created in one stage should still return the same get_paths even after later
    stages have executed."""
    cacher = PickleCacher()

    @cf.stage(None, ["output"], [cacher])
    def output_thing(record):
        return "Hello world"

    @cf.stage(["output"], ["output2"])
    def do_something_else(record, output):
        return output + ", kthxbye"

    r0 = cf.Record(configured_test_manager, cf.ExperimentArgs(name="test"))
    r0 = output_thing(r0)
    assert cacher.stage == "output_thing"
    first_path = cacher.get_path()

    do_something_else(r0)
    assert cacher.stage == "output_thing"
    second_path = cacher.get_path()

    assert first_path == second_path


def test_path_override_cacher_saves_to_that_path(configured_test_manager):
    """A cacher with path-override set should save the output to that path."""

    @cf.stage(
        None, ["output"], [PickleCacher("test/examples/data/cache/raw_path_file.pkl")]
    )
    def output_thing(record):
        return "Hello world"

    r0 = cf.Record(configured_test_manager, cf.ExperimentArgs(name="test"))
    output_thing(r0)

    path = "test/examples/data/cache/raw_path_file.pkl"
    loader = PickleCacher(path)
    metadata = loader.load_metadata()

    assert os.path.exists(path)
    assert os.path.exists("test/examples/data/cache/raw_path_file_metadata.json")
    assert loader.load() == "Hello world"
    assert metadata["stage"] == "output_thing"


def test_separate_managers_no_crosscache_by_default(
    configured_test_manager, alternate_test_manager2
):
    """Two separate managers with different paths and a common stage withOUT custom prefix should
    _not_ use the same cached value."""
    run_count = 0

    @cf.stage(None, ["output"], [PickleCacher])
    def output_thing(record):
        nonlocal run_count
        run_count += 1
        return "Hello world"

    r0 = cf.Record(configured_test_manager, cf.ExperimentArgs(name="test"))
    r1 = cf.Record(alternate_test_manager2, cf.ExperimentArgs(name="test"))
    output_thing(r0)
    output_thing(r1)
    assert run_count == 2


def test_separate_managers_common_prefix_cacher_crosscaches(
    configured_test_manager, alternate_test_manager2
):
    """Two separate managers with different paths but a common stage with custom prefix should
    both use the same cached value if the args are the same."""
    run_count = 0

    @dataclass
    class MyArgs(cf.ExperimentArgs):
        a: int = 5

    @cf.stage(None, ["output"], [PickleCacher(prefix="commondata")])
    def output_thing(record):
        nonlocal run_count
        run_count += 1
        return "Hello world"

    r0 = cf.Record(configured_test_manager, MyArgs(name="test", a=4))
    r1 = cf.Record(alternate_test_manager2, MyArgs(name="test2", a=4))
    output_thing(r0)
    output_thing(r1)
    assert run_count == 1


def test_separate_managers_common_prefix_cacher_no_crosscache_if_args_diff(
    configured_test_manager, alternate_test_manager2
):
    """Two separate managers with different paths but a common stage with custom prefix should
    _not_ use the same cached value if the args are not the same."""
    run_count = 0

    @dataclass
    class MyArgs(cf.ExperimentArgs):
        a: int = 5

    @cf.stage(None, ["output"], [PickleCacher(prefix="commondata")])
    def output_thing(record):
        nonlocal run_count
        run_count += 1
        return "Hello world"

    r0 = cf.Record(configured_test_manager, MyArgs(name="test", a=4))
    r1 = cf.Record(alternate_test_manager2, MyArgs(name="test2", a=5))
    output_thing(r0)
    output_thing(r1)
    assert run_count == 2


def test_cacher_with_record_get_path(configured_test_manager):
    """A manual cacher with record.get_path static path should correctly save and load to that path."""
    cacher = None

    @cf.stage()
    def manual_output_thing(record):
        nonlocal cacher
        cacher = JsonCacher(record.get_path("manualtest.json"))
        cacher.save(dict(message="hello world"))

    r0 = cf.Record(configured_test_manager, cf.ExperimentArgs(name="test"))
    manual_output_thing(r0)

    path = os.path.join(
        configured_test_manager.cache_path,
        f"test_{r0.args.hash}_manual_output_thing_manualtest.json",
    )
    assert os.path.exists(path)
    assert cacher.load()["message"] == "hello world"


def test_cacher_with_record_get_path_no_extension(configured_test_manager):
    """A manual cacher with record.get_path static path should correctly save and load to that path,
    even when an extension hasn't been implicitly provided in the record.get_path call
    """
    cacher = None

    @cf.stage()
    def manual_output_thing(record):
        nonlocal cacher
        cacher = JsonCacher(record.get_path("manualtest"))
        cacher.save(dict(message="hello world"))

    r0 = cf.Record(configured_test_manager, cf.ExperimentArgs(name="test"))
    manual_output_thing(r0)

    path = os.path.join(
        configured_test_manager.cache_path,
        f"test_{r0.args.hash}_manual_output_thing_manualtest",
    )
    assert os.path.exists(path)
    assert cacher.load()["message"] == "hello world"


def test_cacher_with_record_get_path_full_store(configured_test_manager):
    """A manual cacher with record.get_path static path should correctly store to that path in
    full store in full store mode."""
    configured_test_manager.store_full = True

    @cf.stage()
    def manual_output_thing(record):
        cacher = JsonCacher(record.get_path("manualtest.json"))
        cacher.save(dict(message="hello world"))

    r0 = cf.Record(configured_test_manager, cf.ExperimentArgs(name="test"))
    manual_output_thing(r0)

    full_store_path = f"{configured_test_manager.runs_path}/test_1_{configured_test_manager.get_str_timestamp()}/artifacts"
    path = os.path.join(
        full_store_path,
        f"test_{r0.args.hash}_manual_output_thing_manualtest.json",
    )
    assert os.path.exists(path)


def test_cacher_with_record_get_path_no_extension_full_store(configured_test_manager):
    """A manual cacher with record.get_path static path should correctly store to that path in
    full store in full store mode, even when an extension hasn't been implicitly provided to the
    record.get_path"""
    configured_test_manager.store_full = True
    cacher = None

    @cf.stage()
    def manual_output_thing(record):
        nonlocal cacher
        cacher = JsonCacher(record.get_path("manualtest"))
        cacher.save(dict(message="hello world"))

    r0 = cf.Record(configured_test_manager, cf.ExperimentArgs(name="test"))
    manual_output_thing(r0)

    full_store_path = f"{configured_test_manager.runs_path}/test_1_{configured_test_manager.get_str_timestamp()}/artifacts"
    path = os.path.join(
        full_store_path,
        f"test_{r0.args.hash}_manual_output_thing_manualtest",
    )
    assert os.path.exists(path)


def test_custom_cacher_using_get_dir_store_full(configured_test_manager):
    """A custom cacheable that uses the cacher's get_dir function should correctly create
    the directory and allow storing in it, and transfer it to a full store."""
    configured_test_manager.store_full = True

    class MultiCacher(Cacheable):
        def __init__(self, *args, **kwargs):
            super().__init__(*args, **kwargs)

        def save(self, obj):
            dirpath = self.get_dir()
            with open(f"{dirpath}/thing.json", "w") as outfile:
                json.dump(obj, outfile)
            with open(f"{dirpath}/what.txt", "w") as outfile:
                outfile.write("This is the confirmation that thing.json was written.")

        def load(self):
            dirpath = self.get_dir()
            with open(f"{dirpath}/thing.json") as infile:
                return json.load(infile)

    cacher = MultiCacher()

    @cf.stage(outputs=["output"], cachers=[cacher])
    def output_thing(record):
        return dict(message="hello world!")

    r0 = cf.Record(configured_test_manager, cf.ExperimentArgs(name="test"))
    output_thing(r0)

    path = os.path.join(
        configured_test_manager.cache_path,
        f"test_{r0.args.hash}_output_thing_output",
    )
    assert os.path.exists(path)
    assert os.path.exists(f"{path}/thing.json")
    assert os.path.exists(f"{path}/what.txt")

    full_store_path = f"{configured_test_manager.runs_path}/test_1_{configured_test_manager.get_str_timestamp()}/artifacts"
    full_path = os.path.join(
        full_store_path,
        f"test_{r0.args.hash}_output_thing_output",
    )
    assert os.path.exists(full_path)
    assert os.path.exists(f"{full_path}/thing.json")
    assert os.path.exists(f"{full_path}/what.txt")

    assert cacher.load()["message"] == "hello world!"
>>>>>>> 36e8e564
<|MERGE_RESOLUTION|>--- conflicted
+++ resolved
@@ -1,9 +1,6 @@
 import json
 import os
-<<<<<<< HEAD
-=======
 from dataclasses import dataclass
->>>>>>> 36e8e564
 from test.examples.stages.cache_stages import (
     filerefcacher_stage,
     filerefcacher_stage_multifile,
@@ -663,35 +660,6 @@
     np.testing.assert_almost_equal(df.values, data)
 
 
-<<<<<<< HEAD
-# TODO: it is unclear how exactly path_override is _supposed_ to be used.
-# Right now it's really just a per-output cache directory override, but it doesn't
-# affect the filename. This needs to be hammered out (prob an option for either,
-# currently this allows still doing a store full I think?)
-
-# def test_pickle_cacher_path_override_is_used(configured_test_manager):
-#     """If using a cacher with a path_override specified, that path is where it should appera"""
-
-#     good_path = os.path.join(
-#         configured_test_manager.cache_path,
-#         f"MYTEST.pkl",
-#     )
-
-#     @cf.stage(None, ["output"], [PickleCacher(path_override=good_path)])
-#     def output_thing(record):
-#         return "hello there!"
-
-#     r0 = cf.Record(configured_test_manager, cf.ExperimentArgs(name="test"))
-#     output_thing(r0)
-
-#     bad_path = os.path.join(
-#         configured_test_manager.cache_path,
-#         f"test_{r0.args.hash}_output_thing_output.pkl.gz",
-#     )
-
-#     assert not os.path.exists(bad_path)
-#     assert os.path.exists(good_path)
-=======
 @pytest.mark.parametrize(
     # fmt: off
     "cacher_args,suffix,expected_path",
@@ -1170,5 +1138,4 @@
     assert os.path.exists(f"{full_path}/thing.json")
     assert os.path.exists(f"{full_path}/what.txt")
 
-    assert cacher.load()["message"] == "hello world!"
->>>>>>> 36e8e564
+    assert cacher.load()["message"] == "hello world!"