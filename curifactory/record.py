--- conflicted
+++ resolved
@@ -1,429 +1,427 @@
-"""Contains relevant classes for records, objects that track a particular state
-through some set of stages."""
-
-import copy
-import logging
-import os
-import shutil
-
-from curifactory import hashing
-from curifactory.caching import Lazy
-from curifactory.reporting import Reportable
-
-
-class CacheAwareDict(dict):
-    """A normal dictionary that will return resolved versions of Lazy objects when accessed."""
-
-    def __init__(self, *args, **kwargs):
-        super().__init__(*args, **kwargs)
-        self.resolve = True
-        """A flag for enabling/disabling auto-resolve. If this is False, this works just
-        like a normal dictionary. This is necessary in the input checking part of a normal stage, as
-        we make state access before determining if stage execution is required or not."""
-
-    def __getitem__(self, key):
-        item = super().__getitem__(key)
-        if type(item) == Lazy and self.resolve and item.resolve:
-            logging.debug("Auto-resolving lazy object '%s'..." % key)
-            return item.cacher.load()
-        else:
-            return item
-
-
-# TODO: make printing this dump the state out as a string
-# TODO: handle if args is None
-class Record:
-    """A single persistent state that's passed between stages in a single "experiment line".
-
-    Args:
-        manager (ArtifactManager): The artifact manager this record is associated with.
-        args: The :code:`ExperimentArgs` instance to apply to any stages this record is run through.
-        hide (bool): If :code:`True`, don't add this record to the artifact manager.
-    """
-
-    def __init__(self, manager, args, hide=False):
-        # TODO: would be nice to be able to initialize a record with a pre-defined state dictionary
-        self.manager = manager
-        """The :code:`ArtifactManager` associated with this record."""
-        self.args = args
-        """The :code:`ExperimentArgs` to apply to any stages this record is passed through."""
-        self.state = CacheAwareDict()
-        """The dictionary of all variables created by stages this record is passed through. (AKA 'Artifacts')
-        All :code:`inputs` from stage decorators are pulled from this dictionary, and all
-        :code:`outputs` are stored here."""
-        self.state_artifact_reps = {}
-        """Dictionary mimicking state that keeps an :code:`ArtifactRepresentation` associated with
-        each variable stored in :code:`self.state`."""
-        self.output = None
-        """The returned value from the last stage that was run with this record."""
-        self.stages = []
-        """The list of stage names that this record has run through so far."""
-        self.stage_inputs = []
-        """A list of lists per stage with the state inputs that stage requested."""
-        # TODO: what's the type? Are these indices? or artifact representations? Keys to the artifact representations?
-        self.stage_outputs = []
-        """A list of lists per stage with the state outputs that stage produced."""
-        # TODO: what's the type? Are these indices? or artifact representations? Keys to the artifact representations?
-        self.input_records = []
-        """A list of any records used as input to this one. This mostly only occurs when aggregate
-        stages are run."""
-        # NOTE: these are actual record references
-        self.is_aggregate = False
-        """If this record runs an aggregate stage, we flip this flag to true to know we need to use the
-        combo hash rather than the individual args hash."""
-        self.combo_hash = None
-        """This gets set on records that run an aggregate stage. This is set from utils.add_args_combo_hash."""
-        self.unstored_tracked_paths: list[dict[str, str]] = []
-        """Paths obtained with get_path/get_dir that should be copied to a full
-        store folder. The last executed stage should manage copying anything
-        listed here and then clearing it. This is a list of dicts that would be
-        passed to the artifact manager's ``get_artifact_path` function: (obj_name, subdir, prefix, and path)
-        """
-        self.stored_paths: list[str] = []
-        """A list of paths that have been copied into a full store folder. These are
-        the source paths, not the destination paths."""
-
-        self.set_hash()
-        if not hide:
-            self.manager.records.append(self)
-
-<<<<<<< HEAD
-    def map_view(self):
-        """A string representation of record's 'path', used in text map rendering"""
-        output = "==== Record ===="
-        output += "\n-- "
-        if self.args is not None:
-            output += f"{self.args.name} - ({self.get_hash()})"
-        else:
-            output += "None"
-        output += " --"
-        for index, stage in enumerate(self.stages):
-            output += "\nStage: " + stage
-            output += "\n\tInputs:"
-            for stage_input in self.stage_inputs[index]:
-                if stage_input != -1:
-                    output += f"\n\t\t{stage_input.name}"
-                    if stage_input.cached:
-                        output += " (cached)"
-            output += "\n\tOutputs:"
-            for stage_output in self.stage_outputs[index]:
-                output += f"\n\t\t{stage_output.name}"
-                if stage_output.cached:
-                    output += " (cached)"
-            output += "\n\tInput records:"
-            for input_record in self.input_records:
-                if input_record.args is not None:
-                    output += (
-                        f"\n\t\t{input_record.args.name} - ({input_record.get_hash()})"
-                    )
-                else:
-                    output += "\n\t\tNone"
-        return output
-=======
-    def store_tracked_paths(self):
-        """Copy all of the recent relevant files generated (likely from the recently executing
-        stage) into a store-full run. This is run automatically at the end of a stage.
-        """
-        if self.manager.store_full:
-            for path_info in self.unstored_tracked_paths:
-                name = path_info["obj_name"]
-                subdir = path_info["subdir"]
-                prefix = path_info["prefix"]
-                path = path_info["path"]
-
-                # don't duplicate if we've already stored it (this might occur from multiple get_path
-                # calls on a cacher)
-                if path in self.stored_paths:
-                    continue
-
-                # paths can get added to the list that don't exist from a cacher's check() call
-                # (e.g. checking if reportables exist but a stage output no reportables.)
-                # at least for now we silently skip these.
-                if not os.path.exists(path):
-                    continue
-
-                # if the auto naming strategy isn't being used (only a filepath given, no name),
-                # then use the last part of the filename (from the last '/') as the obj name
-                if name is None:
-                    name = os.path.basename(path)
-                    # TODO: (3/22/2023) unclear if I need to set subdir and prefix to none or not
-
-                store_path = self.manager.get_artifact_path(
-                    name, record=self, subdir=subdir, prefix=prefix, store=True
-                )
-                logging.debug(f"Copying tracked path '{path}' to '{store_path}'...")
-                if os.path.isdir(path):
-                    shutil.copytree(path, store_path)
-                else:
-                    shutil.copy(path, store_path)
-
-                # remember that we copied this path
-                self.stored_paths.append(path)
-        # I'm clearing unstored regardless of store full or not, because we may
-        # eventually want to support something like --store-artifact, where we
-        # selectively add specific things to the tracked paths, so we want tracked
-        # paths to not build up things that are never going to be stored.
-        self.unstored_tracked_paths = []
->>>>>>> 36e8e564
-
-    def set_hash(self):
-        """Establish the hash for the current args (and set it on the args instance)."""
-        # NOTE: we used to set this directly in manager's get_path, but there's potentially weird effects and it's an
-        # odd place to establish a hash that more correctly indicates a record than the args themselves (e.g. like with
-        # aggregate combo hashes)
-        if self.args is not None and self.args.hash is None:
-            self.args.hash = hashing.args_hash(
-                self.args,
-                store_in_registry=not (self.manager.dry or self.manager.parallel_mode),
-                registry_path=self.manager.manager_cache_path,
-            )
-
-            if self.manager.store_full:
-                hashing.args_hash(
-                    self.args,
-                    store_in_registry=not (
-                        self.manager.dry or self.manager.parallel_mode
-                    ),
-                    registry_path=self.manager.get_run_output_path(),
-                )
-
-    def get_hash(self) -> str:
-        """Returns either the hash of the args, or the combo hash if this record is an aggregate."""
-        if self.is_aggregate:
-            return self.combo_hash
-        elif self.args is not None:
-            return self.args.hash
-        else:
-            return "None"
-
-    def set_aggregate(self, aggregate_records):
-        """Mark this record as starting with an aggregate stage, meaning the hash of all cached outputs produced
-        within this record need to reflect the combo hash of all records going into it.
-        """
-        self.is_aggregate = True
-        self.combo_hash = hashing.add_args_combo_hash(
-            self,
-            aggregate_records,
-            self.manager.manager_cache_path,
-            not (self.manager.dry or self.manager.parallel_mode),
-        )
-        if self.manager.store_full:
-            hashing.add_args_combo_hash(
-                self,
-                aggregate_records,
-                self.manager.get_run_output_path(),
-                not (self.manager.dry or self.manager.parallel_mode),
-            )
-
-    def report(self, reportable: Reportable):
-        """Add a reportable associated with this record, this will get added to the experiment run
-        output report.
-
-        Args:
-            reportable (Reportable): The reportable to render on the final experiment report.
-        """
-        reportable.record = self
-        reportable.stage = self.stages[-1]
-
-        qualified_name = ""
-        if reportable.record.is_aggregate:
-            qualified_name = "(Aggregate)_"
-        if reportable.record.args is not None:
-            qualified_name += f"{reportable.record.args.name}_"
-        qualified_name += f"{reportable.stage}_"
-
-        if reportable.name is None:
-            qualified_name += str(len(self.manager.reportables))
-        else:
-            qualified_name += reportable.name
-        reportable.qualified_name = qualified_name
-
-        self.manager.reportables.append(reportable)
-
-    def make_copy(self, args=None, add_to_manager=True):
-        """Make a new record that has a deep-copied version of the current state.
-
-        This is useful for a long running procedure that creates a common dataset for
-        many other stages, so that it can be replicated across multiple argsets without
-        having to recompute for each argset.
-
-        Note that state is really the only thing transferred to the new record, the stage and
-        inputs/outputs lists will be empty.
-
-        Also note that the current record will be added to the :code:`input_records` of the new
-        record, since it may draw on data in its state.
-
-        Args:
-            args: The new :code:`ExperimentArgs` argset to apply to the new record. Leave as None
-                to retain the same args as the current record.
-            add_to_manager: Whether to automatically add this record to the current manager or not.
-        """
-        if args is None:
-            args = self.args
-        new_record = Record(self.manager, args)
-        new_record.input_records = [self]
-        new_record.state = copy.deepcopy(self.state)
-        # TODO: (02/02/2022) state without state artifact reps might cause issues
-        # new_record.state_artifact_reps = self.state_artifact_reps
-
-        if add_to_manager:
-            self.manager.records.append(new_record)
-
-        return new_record
-
-    # TODO: should also take an optional 'sub-path' and 'extension'
-    def get_path(
-        self,
-        obj_name: str,
-        subdir: str = None,
-        prefix: str = None,
-        stage_name: str = None,
-        track: bool = True,
-    ) -> str:
-        """Return an args-appropriate cache path with passed object name.
-
-        This should be equivalent to what a cacher for a stage should get. Note that this
-        is calling the manager's get_path, which will include the stage name. If calling
-        this outside of a stage, it will include whatever stage was last run.
-
-        Args:
-            obj_name (str): the name to associate with the object as the last part of the filename.
-            subdir (str): An optional string of one or more nested subdirectories to prepend to the artifact filepath.
-                This can be used if you want to subdivide cache and run artifacts into logical subsets, e.g. similar to
-                https://towardsdatascience.com/the-importance-of-layered-thinking-in-data-engineering-a09f685edc71.
-            prefix (str): An optional alternative prefix to the experiment-wide prefix (either the experiment name or
-                custom-specified experiment prefix). This can be used if you want a cached object to work easier across
-                multiple experiments, rather than being experiment specific. WARNING: use with caution, cross-experiment
-                caching can mess with provenance.
-            stage_name (str): The associated stage for a path. If not provided, the currently
-                executing stage name is used.
-            track (bool): whether to include returned path in a store full copy
-                or not. This will only work if the returned path is not altered
-                by a stage before saving something to it.
-        """
-        path = self.manager.get_artifact_path(
-            obj_name=obj_name,
-            record=self,
-            subdir=subdir,
-            prefix=prefix,
-            stage_name=stage_name,
-        )
-        if track:
-            # TODO: (3/22/2023) do I need to also be storing stage name? These are always supposed
-            # to be handled from the current stage only anyway, so the stage name should always
-            # be the last one
-            self.unstored_tracked_paths.append(
-                dict(obj_name=obj_name, subdir=subdir, prefix=prefix, path=path)
-            )
-        return path
-
-    def get_dir(
-        self,
-        dir_name_suffix: str,
-        subdir: str = None,
-        prefix: str = None,
-        stage_name: str = None,
-        track: bool = True,
-    ) -> str:
-        """Returns an args-appropriate cache path with the passed name, (similar to get_path) and creates it as a directory.
-
-        Args:
-            dir_name_suffix (str): the name to add as a suffix to the created directory name.
-            subdir (str): An optional string of one or more nested subdirectories to prepend to the artifact filepath.
-                This can be used if you want to subdivide cache and run artifacts into logical subsets, e.g. similar to
-                https://towardsdatascience.com/the-importance-of-layered-thinking-in-data-engineering-a09f685edc71.
-            prefix (str): An optional alternative prefix to the experiment-wide prefix (either the experiment name or
-                custom-specified experiment prefix). This can be used if you want a cached object to work easier across
-                multiple experiments, rather than being experiment specific. WARNING: use with caution, cross-experiment
-                caching can mess with provenance.
-            stage_name (str): The associated stage for a path. If not provided, the currently
-                executing stage name is used.
-            track (bool): whether to include returned path in a store full copy
-                or not. This will only work if the returned path is not altered
-                by a stage before saving something to it.
-        """
-        dir_path = self.manager.get_artifact_path(
-            obj_name=dir_name_suffix,
-            record=self,
-            subdir=subdir,
-            prefix=prefix,
-            stage_name=stage_name,
-        )
-        if track:
-            self.unstored_tracked_paths.append(
-                dict(
-                    obj_name=dir_name_suffix,
-                    subdir=subdir,
-                    prefix=prefix,
-                    path=dir_path,
-                )
-            )
-
-        os.makedirs(dir_path, exist_ok=True)
-        return dir_path
-
-    def get_reference_name(self) -> str:
-        """This returns a name describing the record, in the format 'Record [index on manager] (paramset name)
-
-        This should be the same as what's shown in the stage map in the output report.
-        """
-        for i, record in enumerate(self.manager.records):
-            if self == record:
-                paramset_name = record.args.name if record.args is not None else "None"
-                return f"Record {i} ({paramset_name})"
-        return None
-
-
-class MapArtifactRepresentation:
-    def __init__(self, name: str, cached: bool):
-        self.name = name
-        self.cached = cached
-
-
-class ArtifactRepresentation:
-    """This is a shorthand string representation for an artifact stored in a record as well
-    as output cache info. This is what gets displayed in the detailed experiment map in reports.
-
-    This will try to include helpful information in the string representation, such as pandas/
-    numpy shapes, or lengths where applicable.
-
-    Args:
-        record (Record): The record this artifact is stored in.
-        name (str): The name of the artifact.
-        artifact: The artifact itself.
-    """
-
-    def __init__(self, record, name, artifact, metadata=None):
-        # TODO: (3/21/2023) possibly have "files" which would be cachers.cached_files?
-        self.init_record = record
-        self.name = name
-        self.string = f"({type(artifact).__name__}) {str(artifact)[:20]}"
-        if len(str(artifact)) > 20:
-            self.string += "..."
-        if hasattr(artifact, "shape"):
-            shape = None
-            if callable(getattr(artifact, "shape", None)):
-                shape = artifact.shape()
-            else:
-                shape = artifact.shape
-            self.string += f" shape: {shape}"
-        elif hasattr(artifact, "__len__"):
-            self.string += f" len: {len(artifact)}"
-
-        self.metadata = metadata
-
-        self.file = "no file"
-
-    def html_safe(self):
-        """Removes special characters that'd break html, except it doesn't actually display
-        correctly.
-
-        (I think this is an issue with how graphviz renders outputs?)"""
-        clean = (
-            self.string.replace("<", "&lt;")
-            .replace(">", "&gt;")
-            .replace("&", "&amp;")
-            .replace('"', "&quot;")
-        )
-
-        return clean
+"""Contains relevant classes for records, objects that track a particular state
+through some set of stages."""
+
+import copy
+import logging
+import os
+import shutil
+
+from curifactory import hashing
+from curifactory.caching import Lazy
+from curifactory.reporting import Reportable
+
+
+class CacheAwareDict(dict):
+    """A normal dictionary that will return resolved versions of Lazy objects when accessed."""
+
+    def __init__(self, *args, **kwargs):
+        super().__init__(*args, **kwargs)
+        self.resolve = True
+        """A flag for enabling/disabling auto-resolve. If this is False, this works just
+        like a normal dictionary. This is necessary in the input checking part of a normal stage, as
+        we make state access before determining if stage execution is required or not."""
+
+    def __getitem__(self, key):
+        item = super().__getitem__(key)
+        if type(item) == Lazy and self.resolve and item.resolve:
+            logging.debug("Auto-resolving lazy object '%s'..." % key)
+            return item.cacher.load()
+        else:
+            return item
+
+
+# TODO: make printing this dump the state out as a string
+# TODO: handle if args is None
+class Record:
+    """A single persistent state that's passed between stages in a single "experiment line".
+
+    Args:
+        manager (ArtifactManager): The artifact manager this record is associated with.
+        args: The :code:`ExperimentArgs` instance to apply to any stages this record is run through.
+        hide (bool): If :code:`True`, don't add this record to the artifact manager.
+    """
+
+    def __init__(self, manager, args, hide=False):
+        # TODO: would be nice to be able to initialize a record with a pre-defined state dictionary
+        self.manager = manager
+        """The :code:`ArtifactManager` associated with this record."""
+        self.args = args
+        """The :code:`ExperimentArgs` to apply to any stages this record is passed through."""
+        self.state = CacheAwareDict()
+        """The dictionary of all variables created by stages this record is passed through. (AKA 'Artifacts')
+        All :code:`inputs` from stage decorators are pulled from this dictionary, and all
+        :code:`outputs` are stored here."""
+        self.state_artifact_reps = {}
+        """Dictionary mimicking state that keeps an :code:`ArtifactRepresentation` associated with
+        each variable stored in :code:`self.state`."""
+        self.output = None
+        """The returned value from the last stage that was run with this record."""
+        self.stages = []
+        """The list of stage names that this record has run through so far."""
+        self.stage_inputs = []
+        """A list of lists per stage with the state inputs that stage requested."""
+        # TODO: what's the type? Are these indices? or artifact representations? Keys to the artifact representations?
+        self.stage_outputs = []
+        """A list of lists per stage with the state outputs that stage produced."""
+        # TODO: what's the type? Are these indices? or artifact representations? Keys to the artifact representations?
+        self.input_records = []
+        """A list of any records used as input to this one. This mostly only occurs when aggregate
+        stages are run."""
+        # NOTE: these are actual record references
+        self.is_aggregate = False
+        """If this record runs an aggregate stage, we flip this flag to true to know we need to use the
+        combo hash rather than the individual args hash."""
+        self.combo_hash = None
+        """This gets set on records that run an aggregate stage. This is set from utils.add_args_combo_hash."""
+        self.unstored_tracked_paths: list[dict[str, str]] = []
+        """Paths obtained with get_path/get_dir that should be copied to a full
+        store folder. The last executed stage should manage copying anything
+        listed here and then clearing it. This is a list of dicts that would be
+        passed to the artifact manager's ``get_artifact_path` function: (obj_name, subdir, prefix, and path)
+        """
+        self.stored_paths: list[str] = []
+        """A list of paths that have been copied into a full store folder. These are
+        the source paths, not the destination paths."""
+
+        self.set_hash()
+        if not hide:
+            self.manager.records.append(self)
+
+    def map_view(self):
+        """A string representation of record's 'path', used in text map rendering."""
+        output = "==== Record ===="
+        output += "\n-- "
+        if self.args is not None:
+            output += f"{self.args.name} - ({self.get_hash()})"
+        else:
+            output += "None"
+        output += " --"
+        for index, stage in enumerate(self.stages):
+            output += "\nStage: " + stage
+            output += "\n\tInputs:"
+            for stage_input in self.stage_inputs[index]:
+                if stage_input != -1:
+                    output += f"\n\t\t{stage_input.name}"
+                    if stage_input.cached:
+                        output += " (cached)"
+            output += "\n\tOutputs:"
+            for stage_output in self.stage_outputs[index]:
+                output += f"\n\t\t{stage_output.name}"
+                if stage_output.cached:
+                    output += " (cached)"
+            output += "\n\tInput records:"
+            for input_record in self.input_records:
+                if input_record.args is not None:
+                    output += (
+                        f"\n\t\t{input_record.args.name} - ({input_record.get_hash()})"
+                    )
+                else:
+                    output += "\n\t\tNone"
+        return output
+
+    def store_tracked_paths(self):
+        """Copy all of the recent relevant files generated (likely from the recently executing
+        stage) into a store-full run. This is run automatically at the end of a stage.
+        """
+        if self.manager.store_full:
+            for path_info in self.unstored_tracked_paths:
+                name = path_info["obj_name"]
+                subdir = path_info["subdir"]
+                prefix = path_info["prefix"]
+                path = path_info["path"]
+
+                # don't duplicate if we've already stored it (this might occur from multiple get_path
+                # calls on a cacher)
+                if path in self.stored_paths:
+                    continue
+
+                # paths can get added to the list that don't exist from a cacher's check() call
+                # (e.g. checking if reportables exist but a stage output no reportables.)
+                # at least for now we silently skip these.
+                if not os.path.exists(path):
+                    continue
+
+                # if the auto naming strategy isn't being used (only a filepath given, no name),
+                # then use the last part of the filename (from the last '/') as the obj name
+                if name is None:
+                    name = os.path.basename(path)
+                    # TODO: (3/22/2023) unclear if I need to set subdir and prefix to none or not
+
+                store_path = self.manager.get_artifact_path(
+                    name, record=self, subdir=subdir, prefix=prefix, store=True
+                )
+                logging.debug(f"Copying tracked path '{path}' to '{store_path}'...")
+                if os.path.isdir(path):
+                    shutil.copytree(path, store_path)
+                else:
+                    shutil.copy(path, store_path)
+
+                # remember that we copied this path
+                self.stored_paths.append(path)
+        # I'm clearing unstored regardless of store full or not, because we may
+        # eventually want to support something like --store-artifact, where we
+        # selectively add specific things to the tracked paths, so we want tracked
+        # paths to not build up things that are never going to be stored.
+        self.unstored_tracked_paths = []
+
+    def set_hash(self):
+        """Establish the hash for the current args (and set it on the args instance)."""
+        # NOTE: we used to set this directly in manager's get_path, but there's potentially weird effects and it's an
+        # odd place to establish a hash that more correctly indicates a record than the args themselves (e.g. like with
+        # aggregate combo hashes)
+        if self.args is not None and self.args.hash is None:
+            self.args.hash = hashing.args_hash(
+                self.args,
+                store_in_registry=not (self.manager.dry or self.manager.parallel_mode),
+                registry_path=self.manager.manager_cache_path,
+            )
+
+            if self.manager.store_full:
+                hashing.args_hash(
+                    self.args,
+                    store_in_registry=not (
+                        self.manager.dry or self.manager.parallel_mode
+                    ),
+                    registry_path=self.manager.get_run_output_path(),
+                )
+
+    def get_hash(self) -> str:
+        """Returns either the hash of the args, or the combo hash if this record is an aggregate."""
+        if self.is_aggregate:
+            return self.combo_hash
+        elif self.args is not None:
+            return self.args.hash
+        else:
+            return "None"
+
+    def set_aggregate(self, aggregate_records):
+        """Mark this record as starting with an aggregate stage, meaning the hash of all cached outputs produced
+        within this record need to reflect the combo hash of all records going into it.
+        """
+        self.is_aggregate = True
+        self.combo_hash = hashing.add_args_combo_hash(
+            self,
+            aggregate_records,
+            self.manager.manager_cache_path,
+            not (self.manager.dry or self.manager.parallel_mode),
+        )
+        if self.manager.store_full:
+            hashing.add_args_combo_hash(
+                self,
+                aggregate_records,
+                self.manager.get_run_output_path(),
+                not (self.manager.dry or self.manager.parallel_mode),
+            )
+
+    def report(self, reportable: Reportable):
+        """Add a reportable associated with this record, this will get added to the experiment run
+        output report.
+
+        Args:
+            reportable (Reportable): The reportable to render on the final experiment report.
+        """
+        reportable.record = self
+        reportable.stage = self.stages[-1]
+
+        qualified_name = ""
+        if reportable.record.is_aggregate:
+            qualified_name = "(Aggregate)_"
+        if reportable.record.args is not None:
+            qualified_name += f"{reportable.record.args.name}_"
+        qualified_name += f"{reportable.stage}_"
+
+        if reportable.name is None:
+            qualified_name += str(len(self.manager.reportables))
+        else:
+            qualified_name += reportable.name
+        reportable.qualified_name = qualified_name
+
+        self.manager.reportables.append(reportable)
+
+    def make_copy(self, args=None, add_to_manager=True):
+        """Make a new record that has a deep-copied version of the current state.
+
+        This is useful for a long running procedure that creates a common dataset for
+        many other stages, so that it can be replicated across multiple argsets without
+        having to recompute for each argset.
+
+        Note that state is really the only thing transferred to the new record, the stage and
+        inputs/outputs lists will be empty.
+
+        Also note that the current record will be added to the :code:`input_records` of the new
+        record, since it may draw on data in its state.
+
+        Args:
+            args: The new :code:`ExperimentArgs` argset to apply to the new record. Leave as None
+                to retain the same args as the current record.
+            add_to_manager: Whether to automatically add this record to the current manager or not.
+        """
+        if args is None:
+            args = self.args
+        new_record = Record(self.manager, args)
+        new_record.input_records = [self]
+        new_record.state = copy.deepcopy(self.state)
+        # TODO: (02/02/2022) state without state artifact reps might cause issues
+        # new_record.state_artifact_reps = self.state_artifact_reps
+
+        if add_to_manager:
+            self.manager.records.append(new_record)
+
+        return new_record
+
+    # TODO: should also take an optional 'sub-path' and 'extension'
+    def get_path(
+        self,
+        obj_name: str,
+        subdir: str = None,
+        prefix: str = None,
+        stage_name: str = None,
+        track: bool = True,
+    ) -> str:
+        """Return an args-appropriate cache path with passed object name.
+
+        This should be equivalent to what a cacher for a stage should get. Note that this
+        is calling the manager's get_path, which will include the stage name. If calling
+        this outside of a stage, it will include whatever stage was last run.
+
+        Args:
+            obj_name (str): the name to associate with the object as the last part of the filename.
+            subdir (str): An optional string of one or more nested subdirectories to prepend to the artifact filepath.
+                This can be used if you want to subdivide cache and run artifacts into logical subsets, e.g. similar to
+                https://towardsdatascience.com/the-importance-of-layered-thinking-in-data-engineering-a09f685edc71.
+            prefix (str): An optional alternative prefix to the experiment-wide prefix (either the experiment name or
+                custom-specified experiment prefix). This can be used if you want a cached object to work easier across
+                multiple experiments, rather than being experiment specific. WARNING: use with caution, cross-experiment
+                caching can mess with provenance.
+            stage_name (str): The associated stage for a path. If not provided, the currently
+                executing stage name is used.
+            track (bool): whether to include returned path in a store full copy
+                or not. This will only work if the returned path is not altered
+                by a stage before saving something to it.
+        """
+        path = self.manager.get_artifact_path(
+            obj_name=obj_name,
+            record=self,
+            subdir=subdir,
+            prefix=prefix,
+            stage_name=stage_name,
+        )
+        if track:
+            # TODO: (3/22/2023) do I need to also be storing stage name? These are always supposed
+            # to be handled from the current stage only anyway, so the stage name should always
+            # be the last one
+            self.unstored_tracked_paths.append(
+                dict(obj_name=obj_name, subdir=subdir, prefix=prefix, path=path)
+            )
+        return path
+
+    def get_dir(
+        self,
+        dir_name_suffix: str,
+        subdir: str = None,
+        prefix: str = None,
+        stage_name: str = None,
+        track: bool = True,
+    ) -> str:
+        """Returns an args-appropriate cache path with the passed name, (similar to get_path) and creates it as a directory.
+
+        Args:
+            dir_name_suffix (str): the name to add as a suffix to the created directory name.
+            subdir (str): An optional string of one or more nested subdirectories to prepend to the artifact filepath.
+                This can be used if you want to subdivide cache and run artifacts into logical subsets, e.g. similar to
+                https://towardsdatascience.com/the-importance-of-layered-thinking-in-data-engineering-a09f685edc71.
+            prefix (str): An optional alternative prefix to the experiment-wide prefix (either the experiment name or
+                custom-specified experiment prefix). This can be used if you want a cached object to work easier across
+                multiple experiments, rather than being experiment specific. WARNING: use with caution, cross-experiment
+                caching can mess with provenance.
+            stage_name (str): The associated stage for a path. If not provided, the currently
+                executing stage name is used.
+            track (bool): whether to include returned path in a store full copy
+                or not. This will only work if the returned path is not altered
+                by a stage before saving something to it.
+        """
+        dir_path = self.manager.get_artifact_path(
+            obj_name=dir_name_suffix,
+            record=self,
+            subdir=subdir,
+            prefix=prefix,
+            stage_name=stage_name,
+        )
+        if track:
+            self.unstored_tracked_paths.append(
+                dict(
+                    obj_name=dir_name_suffix,
+                    subdir=subdir,
+                    prefix=prefix,
+                    path=dir_path,
+                )
+            )
+
+        os.makedirs(dir_path, exist_ok=True)
+        return dir_path
+
+    def get_reference_name(self) -> str:
+        """This returns a name describing the record, in the format 'Record [index on manager] (paramset name)
+
+        This should be the same as what's shown in the stage map in the output report.
+        """
+        for i, record in enumerate(self.manager.records):
+            if self == record:
+                paramset_name = record.args.name if record.args is not None else "None"
+                return f"Record {i} ({paramset_name})"
+        return None
+
+
+class MapArtifactRepresentation:
+    def __init__(self, name: str, cached: bool):
+        self.name = name
+        self.cached = cached
+
+
+class ArtifactRepresentation:
+    """This is a shorthand string representation for an artifact stored in a record as well
+    as output cache info. This is what gets displayed in the detailed experiment map in reports.
+
+    This will try to include helpful information in the string representation, such as pandas/
+    numpy shapes, or lengths where applicable.
+
+    Args:
+        record (Record): The record this artifact is stored in.
+        name (str): The name of the artifact.
+        artifact: The artifact itself.
+    """
+
+    def __init__(self, record, name, artifact, metadata=None):
+        # TODO: (3/21/2023) possibly have "files" which would be cachers.cached_files?
+        self.init_record = record
+        self.name = name
+        self.string = f"({type(artifact).__name__}) {str(artifact)[:20]}"
+        if len(str(artifact)) > 20:
+            self.string += "..."
+        if hasattr(artifact, "shape"):
+            shape = None
+            if callable(getattr(artifact, "shape", None)):
+                shape = artifact.shape()
+            else:
+                shape = artifact.shape
+            self.string += f" shape: {shape}"
+        elif hasattr(artifact, "__len__"):
+            self.string += f" len: {len(artifact)}"
+
+        self.metadata = metadata
+
+        self.file = "no file"
+
+    def html_safe(self):
+        """Removes special characters that'd break html, except it doesn't actually display
+        correctly.
+
+        (I think this is an issue with how graphviz renders outputs?)"""
+        clean = (
+            self.string.replace("<", "&lt;")
+            .replace(">", "&gt;")
+            .replace("&", "&amp;")
+            .replace('"', "&quot;")
+        )
+
+        return clean