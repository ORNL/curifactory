--- conflicted
+++ resolved
@@ -63,9 +63,6 @@
 
     Args:
         path_override (str): Use a specific path for the cacheable, rather than
-<<<<<<< HEAD
-            automatically setting it. Note that this is the DIRECTORY
-=======
             automatically setting it based on name etc.
         name (str): The obj name to use in automatically constructing a path. If
             a cacheable is used in stage header, this is automatically provided as
@@ -108,7 +105,6 @@
                     def __init__(self, *args, **kwargs):
                         super().__init__(*args, extension=".custom", **kwargs)
 
->>>>>>> 36e8e564
     """
 
     def __init__(
@@ -340,33 +336,25 @@
                         return False
                 # we made it through each record and they weren't overwrite, we're good
                 logging.debug("No records had overwrite, will use cache")
-<<<<<<< HEAD
                 if self.record.manager.map_mode:
-                    logging.debug("Cached object '%s' found", self.path)
+                    logging.debug("Cached object '%s' found", self.get_path())
                 else:
-                    logging.info("Cached object '%s' found", self.path)
-=======
-                logging.info("Cached object '%s' found", self.get_path())
->>>>>>> 36e8e564
+                    logging.info("Cached object '%s' found", self.get_path())
                 return True
             elif (
                 self.record is not None
                 and self.record.args is not None
                 and not self.record.args.overwrite
             ):
-<<<<<<< HEAD
                 if self.record.manager.map_mode:
-                    logging.debug("Cached object '%s' found", self.path)
+                    logging.debug("Cached object '%s' found", self.get_path())
                 else:
-                    logging.info("Cached object '%s' found", self.path)
-=======
-                logging.info("Cached object '%s' found", self.get_path())
+                    logging.info("Cached object '%s' found", self.get_path())
                 return True
             elif self.record is None:
                 # if we don't have a record (e.g. running check on a manual cacher with a
                 # path override specified), don't worry about overwrite logic.
                 logging.info("Cached object '%s' found", self.get_path())
->>>>>>> 36e8e564
                 return True
             else:
                 logging.debug("Object found, but overwrite specified in args")
