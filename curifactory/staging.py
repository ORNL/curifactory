--- conflicted
+++ resolved
@@ -1,965 +1,930 @@
-"""Testing the decorators to help orchestrate caching and
-input/output passing through record state between stages."""
-
-import copy
-import logging
-import os
-import pickle
-import time
-from functools import wraps
-from typing import Union
-
-import psutil
-
-from curifactory import utils
-from curifactory.caching import FileReferenceCacher, Lazy, PickleCacher
-from curifactory.record import ArtifactRepresentation, MapArtifactRepresentation, Record
-
-# NOTE: resource only exists on unix systems
-if os.name != "nt":
-    import resource
-
-
-class InputSignatureError(Exception):
-    pass
-
-
-class OutputSignatureError(Exception):
-    pass
-
-
-class EmptyCachersError(Exception):
-    pass
-
-
-class CachersMismatchError(Exception):
-    pass
-
-
-def _log_stats(
-    record,
-    pre_cache_time_start,
-    pre_cache_time_end,
-    pre_mem_usage,
-    post_mem_usage,
-    exec_time_start=0,
-    exec_time_end=0,
-    post_cache_time_start=0,
-    post_cache_time_end=0,
-    pre_max_footprint=0,
-    post_max_footprint=0,
-):
-    pre_cache_time = pre_cache_time_end - pre_cache_time_start
-    exec_time = exec_time_end - exec_time_start
-    post_cache_time = post_cache_time_end - post_cache_time_start
-    cache_time = pre_cache_time + post_cache_time
-
-    mem_change = post_mem_usage - pre_mem_usage
-
-    footprint_change = post_max_footprint - pre_max_footprint
-
-    # TODO: total_time =
-
-    logging.debug(
-        "Memory (current usage/max allocated) - %s / %s"
-        % (
-            utils.human_readable_mem_usage(post_mem_usage),
-            utils.human_readable_mem_usage(post_max_footprint),
-        )
-    )
-    logging.debug(
-        "Stage memory impact (current/max) - %s / %s"
-        % (
-            utils.human_readable_mem_usage(mem_change),
-            utils.human_readable_mem_usage(footprint_change),
-        )
-    )
-    logging.debug(
-        "Timing - execution: %s  caching: %s"
-        % (utils.human_readable_time(exec_time), utils.human_readable_time(cache_time))
-    )
-
-
-def stage(  # noqa: C901 -- TODO: will be difficult to simplify...
-    inputs: list[str] = None,
-    outputs: list[Union[str, Lazy]] = None,
-    cachers: list = None,
-    suppress_missing_inputs: bool = False,
-):
-    """Decorator to wrap around a function that represents a single step in an experiment,
-    a block with inputs and outputs pertaining to the remainder of that experiment.
-
-    Important:
-        Any function wrapped with the stage decorator must take a Record instance as the first
-        parameter, followed by the input parameters corresponding to the :code:`inputs` list.
-
-    Args:
-        inputs (List[str]): A list of variable names that this stage will need from the
-            record state. **Note that all inputs listed here must have a corresponding
-            input parameter in the function definition line, each with the exact same name
-            as in this list.**
-        outputs (List[Union[str, Lazy]]): A list of variable names that this stage will return and store
-            in the record state. These represent, in order, the tuple of returned values from
-            the function being wrapped.
-        cachers (List[Cacheable]): An optional list of Cacheable instances ("strategies") to
-            apply to each of the return outputs. If specified, for each output, an instance
-            of the corresponding cacher is initialized, and the :code:`save()` function is called.
-            Before the wrapped function is called, the output path is first checked, and if it
-            exists and the current record args are not set to overwrite, the :code:`load()` function
-            is called and the wrapped function **does not execute.** Note that caching is all
-            or nothing for a single function, you cannot cache only one returned value out of
-            several.
-        suppress_missing_inputs (bool): If true, any stage inputs that are not found in the record's
-            state will be passed in as :code:`None` rather than raising an exception. This can
-            be used to make all inputs optional, such as if a stage will be used after different
-            sets of previous stages and not all values are necessarily required.
-
-    Example:
-        .. code-block:: python
-
-            @stage(inputs=["data", "model"], outputs=["results"], cachers=[JsonCacher])
-            def test_model(record: Record, data: pd.DataFrame, model):
-                # ...
-                return results_dictionary
-
-        Note that from this example, this stage assumes some other stages have output
-        :code:`"data"` and :code:`"model"` at some point.
-    """
-
-    def decorator(function):
-        @wraps(function)
-        def wrapper(record: Record, *args, **kwargs):
-            # set the logging prefix to the args name
-            if record.args is not None:
-                utils.set_logging_prefix(f"[{record.args.name}] ")
-            else:
-                utils.set_logging_prefix("")
-
-            name = function.__name__
-            if record.manager.map_mode:
-                logging.debug("Mapping stage %s", name)
-            else:
-                logging.info("-----")
-                logging.info("Stage %s", name)
-            pre_footprint = 0
-            if os.name != "nt":
-                pre_footprint = (
-                    resource.getrusage(resource.RUSAGE_SELF).ru_maxrss * 1024
-                )
-            pre_mem_usage = psutil.Process().memory_info().rss
-            if record.manager.stage_active:
-                logging.warn(
-                    "Stage '%s' executed while another stage ('%s') was already running. Directly executing a stage from another stage is not advised."
-                    % (name, record.manager.current_stage_name)
-                )
-            record.manager.current_stage_name = name
-            record.manager.stage_active = True
-            record.stages.append(name)
-            record.stage_outputs.append([])
-            record.stage_inputs.append([])
-            record.manager.update_map_progress(record, "start")
-
-            # apply consistent handling
-            nonlocal inputs, outputs, cachers
-            if inputs is None:
-                inputs = []
-            if outputs is None:
-                outputs = []
-
-            # check for lazy object / cacher mismatch in outputs
-            for output in outputs:
-                if (
-                    type(output) == Lazy
-                    and cachers is None
-                    and not record.manager.lazy
-                    and not record.manager.ignore_lazy
-                ):
-                    raise OutputSignatureError(
-                        "Stage outputs for '%s' contain Lazy objects but do not have cachers specified. Please provide cachers for this stage."
-                        % name
-                    )
-
-            # replace any non-lazy outputs with lazy or vice-versa depending on manager flags.
-            if record.manager.lazy:
-                no_cachers = False
-                for index, output in enumerate(outputs):
-                    if type(output) != Lazy:
-                        logging.debug("Forcing lazy cache for '%s'" % output)
-                        outputs[index] = Lazy(output)
-                        # NOTE: since Lazy caching doesn't work without a cacher, we need to ensure
-                        # one if none exists. Pickle is pretty broad, but obviously there are some things
-                        # that don't work, so we need to warn about this
-                        if cachers is None:
-                            no_cachers = True
-                            logging.warning(
-                                "Stage %s does not have cachers specified, a --lazy run will force caching by applying PickleCachers to anything with none specified, but this can potentially cause errors."
-                                % name
-                            )
-                            cachers = []
-                        if no_cachers:
-                            cachers.append(PickleCacher)
-            elif record.manager.ignore_lazy:
-                for index, output in enumerate(outputs):
-                    if type(output) == Lazy:
-                        logging.debug("Disabling lazy cache for '%s'" % output)
-                        outputs[index] = output.name
-
-            # check for mismatched amounts of cachers
-            if cachers is not None and len(cachers) != len(outputs):
-                raise CachersMismatchError(
-                    f"Stage '{name}' - the number of cachers does not match the number of outputs to cache."
-                )
-
-            # find any required inputs for the function in the record
-            # NOTE: this is before checking cache so that we can keep a record of what inputs we're expecting
-            # (for mapping purposes)
-            # note that we turn off lazy resolution because we haven't yet
-            # determined if the stage even needs to run yet or not. We handle
-            # resolution manually farther down.
-            record.state.resolve = False
-            function_inputs = {}
-            for function_input in inputs:
-                # NOTE: this means the state was probably manually changed
-                if function_input not in record.state_artifact_reps:
-                    record.stage_inputs[-1].append(-1)
-                else:
-                    record.stage_inputs[-1].append(
-                        record.state_artifact_reps[function_input]
-                    )
-                # TODO: add None if function_input is not in state. (There are a few cases
-                # where this shouldn't be a problem, e.g. if everything is cached but a new
-                # input was added - this shouldn't inherently cause a problem unless the
-                # output would be wrong.
-                if function_input not in record.state:
-                    if suppress_missing_inputs and not record.manager.map_mode:
-                        logging.warning(
-                            "Suppressed missing inputs, will expect function signature default value for '%s' or a direct argument pass on the stage function call..."
-                            % function_input
-                        )
-                        # function_inputs[function_input] = None
-                        # NOTE: we don't actually need to pass in None, we can expect the user to implement whatever defaults they want for optional parameters. If they don't specify a default, this will fail as normal.
-                    elif function_input not in kwargs and not record.manager.map_mode:
-                        raise KeyError(
-                            "Stage '%s' input '%s' not found in record state and not passed to function call. Set 'suppress_missing_inputs=True' on the stage and give a default value in the function signature if this should run anyway."
-                            % (name, function_input)
-                        )
-                else:
-                    # # check for a lazy object and resolve it if so
-                    # if type(record.state[function_input]) == Lazy:
-                    #     # TODO: no no no don't do this here, we haven't checked for cached outputs yet.
-                    #     logging.debug("Resolving lazy load object '%s'" % function_input)
-                    #     function_inputs[function_input] = record.state[function_input].load()
-                    # else:
-                    #     # otherwise we just directly pull it from the record state.
-                    function_inputs[function_input] = record.state[function_input]
-            function_inputs.update(kwargs)
-            record.state.resolve = True
-
-            # note to future self and anyone else who's IDE says this is repeated code (with aggregate below)
-            # no, you cannot abstract this into _check_cached_outputs - if you try to reassign to cachers from
-            # another function, because of the deep voodoo black magic sorcery that is decorators with arguments,
-            # it considers it different code.
-            if cachers is not None:
-                # instantiate cachers if not already
-                for i in range(len(cachers)):
-                    cacher = cachers[i]
-                    if type(cacher) == type:
-                        cachers[i] = cacher()
-                    # set the active record on the cacher as well as provide a default name
-                    # (the name of the output)
-                    cachers[i].set_record(record)
-                    cachers[
-                        i
-                    ].stage = name  # set current stage name, so get_path is correct in later stages (particularly for lazy)
-                    if cachers[i].name is None and cachers[i].path_override is None:
-                        if type(outputs[i]) == Lazy:
-                            cachers[i].name = outputs[i].name
-                        else:
-                            cachers[i].name = outputs[i]
-
-            # at this point we've grabbed all information we would need if we're
-            # just mapping out the stages, so return at this point.
-            # TODO: 3/8/2023 - not true, we're not getting outputs
-            if record.manager.map_mode:
-                record.manager.stage_active = False
-                output_statuses = _check_outputs_cache_status(
-                    record, outputs, cachers, None
-                )
-
-                # in order to get a more detailed map that accurately shows input/output names,
-                # we need to create pseudo-state-artifact-representations for the outputs. Since
-                # we obviously can't add the actual artifacts (there are none without running!),
-                # we just add the string key and a name, so record __repr__ has something to use
-
-                for index, output in enumerate(outputs):
-                    record.state_artifact_reps[output] = MapArtifactRepresentation(
-                        name=output, cached=output_statuses[index]
-                    )
-                    record.stage_outputs[-1].append(record.state_artifact_reps[output])
-
-                return record
-
-            # check for cached outputs and lazy load inputs if needed
-            pre_cache_time_start = time.perf_counter()  # time to load from cache
-            record.manager.lock()
-            cache_valid = _check_cached_outputs(name, record, outputs, cachers)
-            if cache_valid:
-                # get previous reportables if available
-                _check_cached_reportables(name, record)
-
-                # if we've hit this point, we will be returning early/not executing
-                # the stage because all outputs are found. The process of checking
-                # cached outputs should correctly add all the necessary tracked paths,
-                # so to transfer these paths into a store full run, we just need
-                # the below call
-                # NOTE: I _believe_ that we also get metadata from this because
-                # the load_metadata will have entered the metadata path already.
-                # this will need to be tested
-                record.store_tracked_paths()
-
-            # check each input for Lazy objects and load them if we know we have to execute this stage
-            if not cache_valid:
-                for function_input in function_inputs:
-                    if (
-                        type(function_inputs[function_input]) == Lazy
-                        and function_inputs[function_input].resolve
-                    ):
-                        logging.debug(
-                            "Resolving lazy load object '%s'" % function_input
-                        )
-                        function_inputs[function_input] = function_inputs[
-                            function_input
-                        ].load()
-
-            record.manager.unlock()
-            pre_cache_time_end = time.perf_counter()
-            if cache_valid:
-                post_mem_usage = psutil.Process().memory_info().rss
-                post_footprint = 0
-                if os.name != "nt":
-                    post_footprint = (
-                        resource.getrusage(resource.RUSAGE_SELF).ru_maxrss * 1024
-                    )
-                _log_stats(
-                    record,
-                    pre_cache_time_start,
-                    pre_cache_time_end,
-                    pre_mem_usage,
-                    post_mem_usage,
-                    0,
-                    0,
-                    0,
-                    0,
-                    pre_footprint,
-                    post_footprint,
-                )
-                utils.set_logging_prefix("")
-                record.manager.stage_active = False
-                record.manager.update_map_progress(record, "continue")
-                return record
-
-            # run the function
-            logging.info("Stage %s executing...", name)
-            exec_time_start = time.perf_counter()
-            try:
-                function_outputs = function(record, *args, **function_inputs)
-            except TypeError as e:
-                raise InputSignatureError(
-                    "Signature for '%s' does not match stage input list. Signature should include %s, or there may be missing default values for a stage called with suppress_missing_inputs. Sub error: %s"
-                    % (name, str(inputs), str(e))
-                )
-            exec_time_end = time.perf_counter()
-
-            # handle storing outputs in record
-            post_cache_time_start = time.perf_counter()
-            record.manager.lock()
-            _store_outputs(name, record, outputs, cachers, function_outputs)
-            _store_reportables(name, record)
-            record.store_tracked_paths()
-            record.manager.unlock()
-            post_cache_time_end = time.perf_counter()
-
-            # free up any memory from cached things
-            cleaned_function_outputs = []
-            lazy_found = False
-
-            # iterate the outputs rather than function_outputs
-            for index, output_name in enumerate(outputs):
-                if type(output_name) == Lazy:
-                    lazy_found = True
-                    logging.debug("Lazy object '%s' will be cleaned." % output_name)
-                    if index == 0 and len(outputs) == 1:
-                        cleaned_function_outputs = outputs[
-                            index
-                        ]  # so that this doesn't syntactically read output_name, because it's Lazy not a str
-                    else:
-                        cleaned_function_outputs.append(outputs[index])
-                else:
-                    if index == 0 and len(outputs) == 1:
-                        cleaned_function_outputs = function_outputs
-                    else:
-                        cleaned_function_outputs.append(function_outputs[index])
-            if len(outputs) > 1:
-                cleaned_function_outputs = tuple(cleaned_function_outputs)
-
-            # free up any lazy cache objects
-            if lazy_found:
-                logging.debug("Freeing memory from lazy objects...")
-                pre_del_mem_usage = psutil.Process().memory_info().rss
-                del function_outputs
-                post_del_mem_usage = psutil.Process().memory_info().rss
-                del_mem_diff = pre_del_mem_usage - post_del_mem_usage
-                logging.debug("Freed %s" % utils.human_readable_mem_usage(del_mem_diff))
-
-            logging.info("Stage %s complete", name)
-
-            # check memory usage
-            post_footprint = 0
-            if os.name != "nt":
-                post_footprint = (
-                    resource.getrusage(resource.RUSAGE_SELF).ru_maxrss * 1024
-                )
-            post_mem_usage = psutil.Process().memory_info().rss
-
-            _log_stats(
-                record,
-                pre_cache_time_start,
-                pre_cache_time_end,
-                pre_mem_usage,
-                post_mem_usage,
-                exec_time_start,
-                exec_time_end,
-                post_cache_time_start,
-                post_cache_time_end,
-                pre_footprint,
-                post_footprint,
-            )
-
-            record.output = cleaned_function_outputs
-            utils.set_logging_prefix("")
-            record.manager.stage_active = False
-            record.manager.update_map_progress(record, "continue")
-            return record
-
-        return wrapper
-
-    return decorator
-
-
-def aggregate(  # noqa: C901 -- TODO: will be difficult to simplify...
-    outputs: list[str] = None, cachers: list = None
-):
-    """Decorator to wrap around a function that represents some step that must operate across
-    multiple different argsets or "experiment lines" within an experiment. This is normally
-    used to run final analyses and comparisons of results across all passed argument sets.
-
-    Important:
-        Any function wrapped with the aggregate decorator must take a Record instance as the first
-        parameter and a list of Record instances as the second. The former is the record that applies
-        to this function, and the latter is the set of other records from elsewhere in the experiment
-        that this function needs to aggregate across.
-
-    Args:
-        outputs (List[str]): A list of variable names that this stage will return and store
-            in the record state. These represent, in order, the tuple of returned values from
-            the function being wrapped.
-        cachers (List[Cacheable]): An optional list of Cacheable instances ("strategies") to
-            apply to each of the return outputs. If specified, for each output, an instance
-            of the corresponding cacher is initialized, and the :code:`save()` function is called.
-            Before the wrapped function is called, the output path is first checked, and if it
-            exists and the current record args are not set to overwrite, the :code:`load()` function
-            is called and the wrapped function **does not execute.** Note that caching is all
-            or nothing for a single function, you cannot cache only one returned value out of
-            several.
-
-
-    Example:
-        .. code-block:: python
-
-            @aggregate(["final_results"], [JsonCacher])
-            def compile_results(record: Record, records: List[Record]):
-                results = {}
-                for prev_record in records:
-                    results[prev_record.args.name] = prev_record.state["results"]
-                return results
-    """
-
-    def decorator(function):
-        @wraps(function)
-        def wrapper(record: Record, records: list[Record] = None, **kwargs):
-            # set the logging prefix to the args name
-            if record.args is not None:
-                utils.set_logging_prefix(f"[{record.args.name}] ")
-            else:
-                utils.set_logging_prefix("")
-
-            if records is None:
-                # if no explicit request for a specific set of records given,
-                # use all previous records
-                records = record.manager.records
-            record.input_records = records
-
-            name = function.__name__
-            if record.manager.map_mode:
-                logging.debug("Mapping aggregate stage %s", name)
-            else:
-                logging.info("-----")
-                logging.info("Stage (aggregate) %s", name)
-            pre_footprint = 0
-            if os.name != "nt":
-                pre_footprint = (
-                    resource.getrusage(resource.RUSAGE_SELF).ru_maxrss * 1024
-                )
-            pre_mem_usage = psutil.Process().memory_info().rss
-            if record.manager.stage_active:
-                logging.warn(
-                    "Stage '%s' executed while another stage ('%s') was already running. Directly executing a stage from another stage is not advised."
-                    % (name, record.manager.current_stage_name)
-                )
-            record.manager.current_stage_name = name
-            record.set_aggregate(records)
-            record.stages.append(name)
-            record.stage_outputs.append([])
-            record.stage_inputs.append([])
-            record.manager.update_map_progress(record, "start")
-
-            # apply consistent handling
-            nonlocal outputs, cachers
-            if outputs is None:
-                outputs = []
-
-            # check for lazy object / cacher mismatch in outputs
-            for output in outputs:
-                if (
-                    type(output) == Lazy
-                    and cachers is None
-                    and not record.manager.lazy
-                    and not record.manager.ignore_lazy
-                ):
-                    raise OutputSignatureError(
-                        "Stage outputs for '%s' contain Lazy objects but do not have cachers specified. Please provide cachers for this stage."
-                        % name
-                    )
-
-            # replace any non-lazy outputs with lazy or vice-versa depending on manager flags.
-            if record.manager.lazy:
-                no_cachers = False
-                for index, output in enumerate(outputs):
-                    if type(output) != Lazy:
-                        logging.debug("Forcing lazy cache for '%s'" % output)
-                        outputs[index] = Lazy(output)
-                        # NOTE: since Lazy caching doesn't work without a cacher, we need to ensure
-                        # one if none exists. Pickle is pretty broad, but obviously there are some things
-                        # that don't work, so we need to warn about this
-                        if cachers is None:
-                            no_cachers = True
-                            logging.warning(
-                                "Aggregate stage %s does not have cachers specified, a --lazy run will force caching by applying PickleCachers to anything with none specified, but this can potentially cause errors."
-                                % name
-                            )
-                            cachers = []
-                        if no_cachers:
-                            cachers.append(PickleCacher)
-            elif record.manager.ignore_lazy:
-                for index, output in enumerate(outputs):
-                    if type(output) == Lazy:
-                        logging.debug("Disabling lazy cache for '%s'" % output)
-                        outputs[index] = output.name
-
-            # check for mismatched amounts of cachers
-            if cachers is not None and len(cachers) != len(outputs):
-                raise CachersMismatchError(
-                    f"Stage '{name}' - the number of cachers does not match the number of outputs to cache"
-                )
-
-            # see note in stage
-            if cachers is not None:
-                # instantiate cachers if not already
-                for i in range(len(cachers)):
-                    cacher = cachers[i]
-                    if type(cacher) == type:
-                        cachers[i] = cacher()
-                    # set the active record on the cacher as well as provide a default name
-                    # (the name of the output)
-                    cachers[i].set_record(record)
-                    cachers[
-                        i
-                    ].stage = name  # set current stage name, so get_path is correct in later stages (particularly for lazy)
-                    if cachers[i].name is None and cachers[i].path_override is None:
-                        if type(outputs[i]) == Lazy:
-                            cachers[i].name = outputs[i].name
-                        else:
-                            cachers[i].name = outputs[i]
-
-            # at this point we've grabbed all information we would need if we're
-            # just mapping out the stages, so return at this point.
-            # TODO: 3/8/2023 - not true, we're not getting outputs
-            if record.manager.map_mode:
-                record.manager.stage_active = False
-                output_statuses = _check_outputs_cache_status(
-                    record, outputs, cachers, records
-                )
-
-                # in order to get a more detailed map that accurately shows input/output names,
-                # we need to create pseudo-state-artifact-representations for the outputs. Since
-                # we obviously can't add the actual artifacts (there are none without running!),
-                # we just add the string key and a name, so record __repr__ has something to use
-
-                for index, output in enumerate(outputs):
-                    record.state_artifact_reps[output] = MapArtifactRepresentation(
-                        name=output, cached=output_statuses[index]
-                    )
-                    record.stage_outputs[-1].append(record.state_artifact_reps[output])
-
-                return record
-
-            pre_cache_time_start = time.perf_counter()  # time to load from cache
-            record.manager.lock()
-            cache_valid = _check_cached_outputs(name, record, outputs, cachers, records)
-            if cache_valid:
-                # get previous reportables if available
-                _check_cached_reportables(name, record, records)
-
-                # if we've hit this point, we will be returning early/not executing
-                # the stage because all outputs are found. The process of checking
-                # cached outputs should correctly add all the necessary tracked paths,
-                # so to transfer these paths into a store full run, we just need
-                # the below call
-                # NOTE: I _believe_ that we also get metadata from this because
-                # the load_metadata will have entered the metadata path already.
-                # this will need to be tested
-                record.store_tracked_paths()
-
-            record.manager.unlock()
-            pre_cache_time_end = time.perf_counter()
-
-            if cache_valid:
-                post_mem_usage = psutil.Process().memory_info().rss
-                post_footprint = 0
-                if os.name != "nt":
-                    post_footprint = (
-                        resource.getrusage(resource.RUSAGE_SELF).ru_maxrss * 1024
-                    )
-                _log_stats(
-                    record,
-                    pre_cache_time_start,
-                    pre_cache_time_end,
-                    pre_mem_usage,
-                    post_mem_usage,
-                    0,
-                    0,
-                    0,
-                    0,
-                    pre_footprint,
-                    post_footprint,
-                )
-                utils.set_logging_prefix("")
-                record.manager.stage_active = False
-                record.manager.update_map_progress(record, "continue")
-                return record
-
-            # run the function
-            logging.info("Stage (aggregate) %s executing...", name)
-            exec_time_start = time.perf_counter()
-            # NOTE: passing additional args to an aggregate stage is sort of undefined functionality,
-            # this probably should be discouraged.
-            function_outputs = function(record, records, **kwargs)
-            exec_time_end = time.perf_counter()
-
-            # handle storing outputs in record
-            post_cache_time_start = time.perf_counter()
-            record.manager.lock()
-            _store_outputs(name, record, outputs, cachers, function_outputs, records)
-            _store_reportables(name, record, records)
-            record.store_tracked_paths()
-            record.manager.unlock()
-            post_cache_time_end = time.perf_counter()
-
-            # free up any memory from cached things
-            cleaned_function_outputs = []
-            lazy_found = False
-
-            # iterate the outputs rather than function_outputs
-            for index, output_name in enumerate(outputs):
-                if type(output_name) == Lazy:
-                    lazy_found = True
-                    logging.debug("Lazy object '%s' will be cleaned." % output_name)
-                    if index == 0 and len(outputs) == 1:
-                        cleaned_function_outputs = outputs[
-                            index
-                        ]  # so that this doesn't syntactically read output_name, because it's Lazy not a str
-                    else:
-                        cleaned_function_outputs.append(outputs[index])
-                else:
-                    if index == 0 and len(outputs) == 1:
-                        cleaned_function_outputs = function_outputs
-                    else:
-                        cleaned_function_outputs.append(function_outputs[index])
-            if len(outputs) > 1:
-                cleaned_function_outputs = tuple(cleaned_function_outputs)
-
-            # free up any lazy cache objects
-            if lazy_found:
-                logging.debug("Freeing memory from lazy objects...")
-                pre_del_mem_usage = psutil.Process().memory_info().rss
-                del function_outputs
-                post_del_mem_usage = psutil.Process().memory_info().rss
-                del_mem_diff = pre_del_mem_usage - post_del_mem_usage
-                logging.debug("Freed %s" % utils.human_readable_mem_usage(del_mem_diff))
-
-            logging.info("Stage (aggregate) %s complete", name)
-
-            # check memory usage
-            post_footprint = 0
-            if os.name != "nt":
-                post_footprint = (
-                    resource.getrusage(resource.RUSAGE_SELF).ru_maxrss * 1024
-                )
-            post_mem_usage = psutil.Process().memory_info().rss
-
-            _log_stats(
-                record,
-                pre_cache_time_start,
-                pre_cache_time_end,
-                pre_mem_usage,
-                post_mem_usage,
-                exec_time_start,
-                exec_time_end,
-                post_cache_time_start,
-                post_cache_time_end,
-                pre_footprint,
-                post_footprint,
-            )
-
-            record.output = cleaned_function_outputs
-            utils.set_logging_prefix("")
-            record.manager.stage_active = False
-            record.manager.update_map_progress(record, "continue")
-            return record
-
-        return wrapper
-
-    return decorator
-
-
-def _set_cacher_paths(record: Record, outputs: List[str], cachers, records=None):
-    """Go through each instantiated cacher and assign the path based on the manager."""
-    paths = []
-    if cachers is not None:
-<<<<<<< HEAD
-        # set the path for every instantiated cacher
-        for index, arg in enumerate(outputs):
-            if cachers[index].path_override is None:
-                # the str(arg) will handle Lazy objects
-                path = record.manager.get_path(
-                    str(arg), record, aggregate_records=records
-                )
-            elif str.endswith(cachers[index].extension, cachers[index].path_override):
-                # if the path override includes the extension they provided a full file name
-                # NOTE: this is useful if there's a static file that won't change across diff
-                # runs or paramsets, like an input dataset
-                path = cachers[index].path
-            else:
-                path = record.manager.get_path(
-                    arg,
-                    record,
-                    base_path=cachers[index].path,
-                    aggregate_records=records,
-                )
-            path = cachers[index].set_path(path)
-            paths.append(path)
-    return paths
-
-
-def _check_outputs_cache_status(record, outputs, cachers, records=None) -> List[bool]:
-    """Check if the requested outputs are cached but do not load them, simply return
-    a list of statuses for found."""
-    statuses = None
-    if cachers is not None:
-        statuses = []
-        paths = _set_cacher_paths(record, outputs, cachers, records)
-        for i in range(len(paths)):
-            statuses.append(cachers[i].check())
-
-    elif outputs is not None and len(outputs) > 0:
-        statuses = [False] * len(outputs)
-    return statuses
-
-
-def _check_cached_outputs(stage_name, record, outputs, cachers, records=None):
-    """Check if the requested outputs are cached and load them if so."""
-    if cachers == []:
-        raise EmptyCachersError(
-            "Do not use '[]' for cachers. This will always short-circuit because there is nothing that isn't cached."
-        )
-
-    cache_valid = False
-    if cachers is not None:
-        # set the path for every instantiated cacher
-        paths = _set_cacher_paths(record, outputs, cachers, records)
-
-=======
->>>>>>> 36e8e564
-        # NOTE: we put this here because the cachers still need to be set up
-        if stage_name in record.manager.overwrite_stages or record.manager.overwrite:
-            return False
-
-        # check the cache (and load into record if found)
-        cache_valid = True
-        function_outputs = []
-        for i in range(len(cachers)):
-            if cachers[i].check():
-                # handle lazy objects by setting the cacher but not actually loading yet.
-                if type(outputs[i]) == Lazy:
-                    outputs[i].cacher = cachers[i]
-                    # we set the output to just be the Lazy instance for now
-                    output = outputs[i]
-                    # TODO: (3/21/2023) is this going to correctly send to store if we
-                    # never actually call load in later stages? at least the base path will,
-                    # from load_metadata below which calls get_path, but this seems...?
-                else:
-                    output = cachers[i].load()
-                cachers[i].load_metadata()
-
-                function_outputs.append(output)
-                record.state[str(outputs[i])] = output
-
-                artifact = _add_output_artifact(
-                    record, output, outputs, i, metadata=cachers[i].metadata
-                )
-                # TODO: (3/21/2023) possibly have "files" which would be cachers.cached_files?
-                artifact.file = cachers[i].get_path()
-            else:
-                # we found something that wasn't cached, recompute everything
-                cache_valid = False
-                break
-
-        # if we have the cached objects, return them right away
-        if cache_valid:
-            if len(cachers) == 1:
-                record.output = function_outputs[0]
-            else:
-                record.output = tuple(function_outputs)
-
-    return cache_valid
-
-
-def _add_output_artifact(record, object, outputs, index, metadata=None):
-    """manage representation recording"""
-    artifact = ArtifactRepresentation(record, outputs[index], object, metadata=metadata)
-    new_index = len(record.manager.artifacts)
-    record.manager.artifacts.append(artifact)
-    # if new_index not in record.stage_outputs[-1]:
-    record.stage_outputs[-1].append(new_index)
-    record.state_artifact_reps[str(outputs[index])] = new_index
-    return artifact
-
-
-def _check_cached_reportables(stage_name, record, aggregate_records=None):
-    reportables_list_cacher = FileReferenceCacher(
-        name="reportables_file_list", record=record
-    )
-    if reportables_list_cacher.check():
-        reportables_list_cacher.load_metadata()
-        paths = reportables_list_cacher.load()
-        for path in paths:
-            with open(path, "rb") as infile:
-                logging.debug("Reusing cached reportable '%s'" % path)
-                reportable = pickle.load(infile)
-                record.report(reportable)
-        return True
-    # the return of this function is simply used to determine if we need to store again?
-    return False
-
-
-def _store_reportables(stage_name, record, aggregate_records=None):
-    # get all reportables from the manager for this record and stage name
-    reportables = []
-    for reportable in record.manager.reportables:
-        if reportable.record == record and reportable.stage == stage_name:
-            reportables.append(reportable)
-
-    if len(reportables) == 0:
-        return
-
-    # pickle each one and store it.
-    paths = []
-    reportables_path = record.get_dir(
-        "reportables"
-    )  # this will make sure all reportables go to full store
-    for reportable in reportables:
-        # make a copy of the reportable without the record, because that seems to break the mp.lock
-        # when in parallel mode.
-        # NOTE: do NOT use a deepcopy below, runs into same issue.
-        reportable_copy = copy.copy(reportable)
-        reportable_copy.record = None
-        reportable_path = os.path.join(
-            reportables_path, f"{reportable.qualified_name}.pkl"
-        )
-        paths.append(reportable_path)
-        logging.debug("Caching reportable '%s'" % reportable_path)
-        with open(reportable_path, "wb") as outfile:
-            pickle.dump(reportable_copy, outfile)
-
-    # write a cache file out containing the reportables path names.
-    reportables_list_cacher = FileReferenceCacher(
-        name="reportables_file_list", record=record
-    )
-    reportables_list_cacher.save(paths)
-
-    # send along metadata for it, to track when the reportables were generated.
-    # NOTE: we've already collected_metadata from passing record in init up above,
-    # so we don't need to use the extra_metadata field on the cacher.
-    reportables_list_cacher.metadata["extra"]["reportables"] = True
-    reportables_list_cacher.save_metadata()
-
-
-def _store_outputs(
-    function_name, record, outputs, cachers, function_outputs, records=None
-):
-    if len(outputs) == 0:
-        return
-
-    if cachers is not None:
-        logging.info("Stage %s caching outputs..." % function_name)
-
-    if type(function_outputs) != tuple:
-        function_outputs = (function_outputs,)
-
-    if len(outputs) != len(function_outputs):
-        raise OutputSignatureError(
-            "Returned values from '%s' do not match expected stage outputs. The function should return values for %s"
-            % (function_name, str(outputs))
-        )
-
-    # store each argument in the record and cache if requested
-    for index, output in enumerate(function_outputs):
-        if type(outputs[index]) == Lazy:
-            record.state[str(outputs[index])] = outputs[index]
-            # TODO: (01/13/2022) if cachers is none, throw an error
-        else:
-            record.state[str(outputs[index])] = output
-
-        # manage representation recording
-        artifact = _add_output_artifact(record, output, outputs, index)
-        if (
-            cachers is not None
-            and not record.manager.dry
-            and not record.manager.dry_cache
-        ):
-            logging.debug(
-                f"Caching {outputs[index]} to '{cachers[index].get_path()}'..."
-            )
-            cachers[index].save(output)
-            artifact.file = cachers[index].get_path()
-
-            # generate and save metadata
-            # note that if we got to this point, we actually ran the stage code, so
-            # we generate _new_ metadata
-            cachers[index].collect_metadata()
-            metadata = cachers[index].save_metadata()
-            artifact.metadata = metadata
-
-        # if specified as lazy, be sure to populate the cacher
-        if type(outputs[index]) == Lazy:
-            outputs[index].cacher = cachers[index]
+"""Testing the decorators to help orchestrate caching and
+input/output passing through record state between stages."""
+
+import copy
+import logging
+import os
+import pickle
+import time
+from functools import wraps
+from typing import Union
+
+import psutil
+
+from curifactory import utils
+from curifactory.caching import FileReferenceCacher, Lazy, PickleCacher
+from curifactory.record import ArtifactRepresentation, MapArtifactRepresentation, Record
+
+# NOTE: resource only exists on unix systems
+if os.name != "nt":
+    import resource
+
+
+class InputSignatureError(Exception):
+    pass
+
+
+class OutputSignatureError(Exception):
+    pass
+
+
+class EmptyCachersError(Exception):
+    pass
+
+
+class CachersMismatchError(Exception):
+    pass
+
+
+def _log_stats(
+    record,
+    pre_cache_time_start,
+    pre_cache_time_end,
+    pre_mem_usage,
+    post_mem_usage,
+    exec_time_start=0,
+    exec_time_end=0,
+    post_cache_time_start=0,
+    post_cache_time_end=0,
+    pre_max_footprint=0,
+    post_max_footprint=0,
+):
+    pre_cache_time = pre_cache_time_end - pre_cache_time_start
+    exec_time = exec_time_end - exec_time_start
+    post_cache_time = post_cache_time_end - post_cache_time_start
+    cache_time = pre_cache_time + post_cache_time
+
+    mem_change = post_mem_usage - pre_mem_usage
+
+    footprint_change = post_max_footprint - pre_max_footprint
+
+    # TODO: total_time =
+
+    logging.debug(
+        "Memory (current usage/max allocated) - %s / %s"
+        % (
+            utils.human_readable_mem_usage(post_mem_usage),
+            utils.human_readable_mem_usage(post_max_footprint),
+        )
+    )
+    logging.debug(
+        "Stage memory impact (current/max) - %s / %s"
+        % (
+            utils.human_readable_mem_usage(mem_change),
+            utils.human_readable_mem_usage(footprint_change),
+        )
+    )
+    logging.debug(
+        "Timing - execution: %s  caching: %s"
+        % (utils.human_readable_time(exec_time), utils.human_readable_time(cache_time))
+    )
+
+
+def stage(  # noqa: C901 -- TODO: will be difficult to simplify...
+    inputs: list[str] = None,
+    outputs: list[Union[str, Lazy]] = None,
+    cachers: list = None,
+    suppress_missing_inputs: bool = False,
+):
+    """Decorator to wrap around a function that represents a single step in an experiment,
+    a block with inputs and outputs pertaining to the remainder of that experiment.
+
+    Important:
+        Any function wrapped with the stage decorator must take a Record instance as the first
+        parameter, followed by the input parameters corresponding to the :code:`inputs` list.
+
+    Args:
+        inputs (List[str]): A list of variable names that this stage will need from the
+            record state. **Note that all inputs listed here must have a corresponding
+            input parameter in the function definition line, each with the exact same name
+            as in this list.**
+        outputs (List[Union[str, Lazy]]): A list of variable names that this stage will return and store
+            in the record state. These represent, in order, the tuple of returned values from
+            the function being wrapped.
+        cachers (List[Cacheable]): An optional list of Cacheable instances ("strategies") to
+            apply to each of the return outputs. If specified, for each output, an instance
+            of the corresponding cacher is initialized, and the :code:`save()` function is called.
+            Before the wrapped function is called, the output path is first checked, and if it
+            exists and the current record args are not set to overwrite, the :code:`load()` function
+            is called and the wrapped function **does not execute.** Note that caching is all
+            or nothing for a single function, you cannot cache only one returned value out of
+            several.
+        suppress_missing_inputs (bool): If true, any stage inputs that are not found in the record's
+            state will be passed in as :code:`None` rather than raising an exception. This can
+            be used to make all inputs optional, such as if a stage will be used after different
+            sets of previous stages and not all values are necessarily required.
+
+    Example:
+        .. code-block:: python
+
+            @stage(inputs=["data", "model"], outputs=["results"], cachers=[JsonCacher])
+            def test_model(record: Record, data: pd.DataFrame, model):
+                # ...
+                return results_dictionary
+
+        Note that from this example, this stage assumes some other stages have output
+        :code:`"data"` and :code:`"model"` at some point.
+    """
+
+    def decorator(function):
+        @wraps(function)
+        def wrapper(record: Record, *args, **kwargs):
+            # set the logging prefix to the args name
+            if record.args is not None:
+                utils.set_logging_prefix(f"[{record.args.name}] ")
+            else:
+                utils.set_logging_prefix("")
+
+            name = function.__name__
+            if record.manager.map_mode:
+                logging.debug("Mapping stage %s", name)
+            else:
+                logging.info("-----")
+                logging.info("Stage %s", name)
+            pre_footprint = 0
+            if os.name != "nt":
+                pre_footprint = (
+                    resource.getrusage(resource.RUSAGE_SELF).ru_maxrss * 1024
+                )
+            pre_mem_usage = psutil.Process().memory_info().rss
+            if record.manager.stage_active:
+                logging.warn(
+                    "Stage '%s' executed while another stage ('%s') was already running. Directly executing a stage from another stage is not advised."
+                    % (name, record.manager.current_stage_name)
+                )
+            record.manager.current_stage_name = name
+            record.manager.stage_active = True
+            record.stages.append(name)
+            record.stage_outputs.append([])
+            record.stage_inputs.append([])
+            record.manager.update_map_progress(record, "start")
+
+            # apply consistent handling
+            nonlocal inputs, outputs, cachers
+            if inputs is None:
+                inputs = []
+            if outputs is None:
+                outputs = []
+
+            # check for lazy object / cacher mismatch in outputs
+            for output in outputs:
+                if (
+                    type(output) == Lazy
+                    and cachers is None
+                    and not record.manager.lazy
+                    and not record.manager.ignore_lazy
+                ):
+                    raise OutputSignatureError(
+                        "Stage outputs for '%s' contain Lazy objects but do not have cachers specified. Please provide cachers for this stage."
+                        % name
+                    )
+
+            # replace any non-lazy outputs with lazy or vice-versa depending on manager flags.
+            if record.manager.lazy:
+                no_cachers = False
+                for index, output in enumerate(outputs):
+                    if type(output) != Lazy:
+                        logging.debug("Forcing lazy cache for '%s'" % output)
+                        outputs[index] = Lazy(output)
+                        # NOTE: since Lazy caching doesn't work without a cacher, we need to ensure
+                        # one if none exists. Pickle is pretty broad, but obviously there are some things
+                        # that don't work, so we need to warn about this
+                        if cachers is None:
+                            no_cachers = True
+                            logging.warning(
+                                "Stage %s does not have cachers specified, a --lazy run will force caching by applying PickleCachers to anything with none specified, but this can potentially cause errors."
+                                % name
+                            )
+                            cachers = []
+                        if no_cachers:
+                            cachers.append(PickleCacher)
+            elif record.manager.ignore_lazy:
+                for index, output in enumerate(outputs):
+                    if type(output) == Lazy:
+                        logging.debug("Disabling lazy cache for '%s'" % output)
+                        outputs[index] = output.name
+
+            # check for mismatched amounts of cachers
+            if cachers is not None and len(cachers) != len(outputs):
+                raise CachersMismatchError(
+                    f"Stage '{name}' - the number of cachers does not match the number of outputs to cache."
+                )
+
+            # find any required inputs for the function in the record
+            # NOTE: this is before checking cache so that we can keep a record of what inputs we're expecting
+            # (for mapping purposes)
+            # note that we turn off lazy resolution because we haven't yet
+            # determined if the stage even needs to run yet or not. We handle
+            # resolution manually farther down.
+            record.state.resolve = False
+            function_inputs = {}
+            for function_input in inputs:
+                # NOTE: this means the state was probably manually changed
+                if function_input not in record.state_artifact_reps:
+                    record.stage_inputs[-1].append(-1)
+                else:
+                    record.stage_inputs[-1].append(
+                        record.state_artifact_reps[function_input]
+                    )
+                # TODO: add None if function_input is not in state. (There are a few cases
+                # where this shouldn't be a problem, e.g. if everything is cached but a new
+                # input was added - this shouldn't inherently cause a problem unless the
+                # output would be wrong.
+                if function_input not in record.state:
+                    if suppress_missing_inputs and not record.manager.map_mode:
+                        logging.warning(
+                            "Suppressed missing inputs, will expect function signature default value for '%s' or a direct argument pass on the stage function call..."
+                            % function_input
+                        )
+                        # function_inputs[function_input] = None
+                        # NOTE: we don't actually need to pass in None, we can expect the user to implement whatever defaults they want for optional parameters. If they don't specify a default, this will fail as normal.
+                    elif function_input not in kwargs and not record.manager.map_mode:
+                        raise KeyError(
+                            "Stage '%s' input '%s' not found in record state and not passed to function call. Set 'suppress_missing_inputs=True' on the stage and give a default value in the function signature if this should run anyway."
+                            % (name, function_input)
+                        )
+                else:
+                    # # check for a lazy object and resolve it if so
+                    # if type(record.state[function_input]) == Lazy:
+                    #     # TODO: no no no don't do this here, we haven't checked for cached outputs yet.
+                    #     logging.debug("Resolving lazy load object '%s'" % function_input)
+                    #     function_inputs[function_input] = record.state[function_input].load()
+                    # else:
+                    #     # otherwise we just directly pull it from the record state.
+                    function_inputs[function_input] = record.state[function_input]
+            function_inputs.update(kwargs)
+            record.state.resolve = True
+
+            # note to future self and anyone else who's IDE says this is repeated code (with aggregate below)
+            # no, you cannot abstract this into _check_cached_outputs - if you try to reassign to cachers from
+            # another function, because of the deep voodoo black magic sorcery that is decorators with arguments,
+            # it considers it different code.
+            if cachers is not None:
+                # instantiate cachers if not already
+                for i in range(len(cachers)):
+                    cacher = cachers[i]
+                    if type(cacher) == type:
+                        cachers[i] = cacher()
+                    # set the active record on the cacher as well as provide a default name
+                    # (the name of the output)
+                    cachers[i].set_record(record)
+                    cachers[
+                        i
+                    ].stage = name  # set current stage name, so get_path is correct in later stages (particularly for lazy)
+                    if cachers[i].name is None and cachers[i].path_override is None:
+                        if type(outputs[i]) == Lazy:
+                            cachers[i].name = outputs[i].name
+                        else:
+                            cachers[i].name = outputs[i]
+
+            # at this point we've grabbed all information we would need if we're
+            # just mapping out the stages, so return at this point.
+            # TODO: 3/8/2023 - not true, we're not getting outputs
+            if record.manager.map_mode:
+                record.manager.stage_active = False
+                output_statuses = _check_outputs_cache_status(
+                    record, outputs, cachers, None
+                )
+
+                # in order to get a more detailed map that accurately shows input/output names,
+                # we need to create pseudo-state-artifact-representations for the outputs. Since
+                # we obviously can't add the actual artifacts (there are none without running!),
+                # we just add the string key and a name, so record __repr__ has something to use
+
+                for index, output in enumerate(outputs):
+                    record.state_artifact_reps[output] = MapArtifactRepresentation(
+                        name=output, cached=output_statuses[index]
+                    )
+                    record.stage_outputs[-1].append(record.state_artifact_reps[output])
+
+                return record
+
+            # check for cached outputs and lazy load inputs if needed
+            pre_cache_time_start = time.perf_counter()  # time to load from cache
+            record.manager.lock()
+            cache_valid = _check_cached_outputs(name, record, outputs, cachers)
+            if cache_valid:
+                # get previous reportables if available
+                _check_cached_reportables(name, record)
+
+                # if we've hit this point, we will be returning early/not executing
+                # the stage because all outputs are found. The process of checking
+                # cached outputs should correctly add all the necessary tracked paths,
+                # so to transfer these paths into a store full run, we just need
+                # the below call
+                # NOTE: I _believe_ that we also get metadata from this because
+                # the load_metadata will have entered the metadata path already.
+                # this will need to be tested
+                record.store_tracked_paths()
+
+            # check each input for Lazy objects and load them if we know we have to execute this stage
+            if not cache_valid:
+                for function_input in function_inputs:
+                    if (
+                        type(function_inputs[function_input]) == Lazy
+                        and function_inputs[function_input].resolve
+                    ):
+                        logging.debug(
+                            "Resolving lazy load object '%s'" % function_input
+                        )
+                        function_inputs[function_input] = function_inputs[
+                            function_input
+                        ].load()
+
+            record.manager.unlock()
+            pre_cache_time_end = time.perf_counter()
+            if cache_valid:
+                post_mem_usage = psutil.Process().memory_info().rss
+                post_footprint = 0
+                if os.name != "nt":
+                    post_footprint = (
+                        resource.getrusage(resource.RUSAGE_SELF).ru_maxrss * 1024
+                    )
+                _log_stats(
+                    record,
+                    pre_cache_time_start,
+                    pre_cache_time_end,
+                    pre_mem_usage,
+                    post_mem_usage,
+                    0,
+                    0,
+                    0,
+                    0,
+                    pre_footprint,
+                    post_footprint,
+                )
+                utils.set_logging_prefix("")
+                record.manager.stage_active = False
+                record.manager.update_map_progress(record, "continue")
+                return record
+
+            # run the function
+            logging.info("Stage %s executing...", name)
+            exec_time_start = time.perf_counter()
+            try:
+                function_outputs = function(record, *args, **function_inputs)
+            except TypeError as e:
+                raise InputSignatureError(
+                    "Signature for '%s' does not match stage input list. Signature should include %s, or there may be missing default values for a stage called with suppress_missing_inputs. Sub error: %s"
+                    % (name, str(inputs), str(e))
+                )
+            exec_time_end = time.perf_counter()
+
+            # handle storing outputs in record
+            post_cache_time_start = time.perf_counter()
+            record.manager.lock()
+            _store_outputs(name, record, outputs, cachers, function_outputs)
+            _store_reportables(name, record)
+            record.store_tracked_paths()
+            record.manager.unlock()
+            post_cache_time_end = time.perf_counter()
+
+            # free up any memory from cached things
+            cleaned_function_outputs = []
+            lazy_found = False
+
+            # iterate the outputs rather than function_outputs
+            for index, output_name in enumerate(outputs):
+                if type(output_name) == Lazy:
+                    lazy_found = True
+                    logging.debug("Lazy object '%s' will be cleaned." % output_name)
+                    if index == 0 and len(outputs) == 1:
+                        cleaned_function_outputs = outputs[
+                            index
+                        ]  # so that this doesn't syntactically read output_name, because it's Lazy not a str
+                    else:
+                        cleaned_function_outputs.append(outputs[index])
+                else:
+                    if index == 0 and len(outputs) == 1:
+                        cleaned_function_outputs = function_outputs
+                    else:
+                        cleaned_function_outputs.append(function_outputs[index])
+            if len(outputs) > 1:
+                cleaned_function_outputs = tuple(cleaned_function_outputs)
+
+            # free up any lazy cache objects
+            if lazy_found:
+                logging.debug("Freeing memory from lazy objects...")
+                pre_del_mem_usage = psutil.Process().memory_info().rss
+                del function_outputs
+                post_del_mem_usage = psutil.Process().memory_info().rss
+                del_mem_diff = pre_del_mem_usage - post_del_mem_usage
+                logging.debug("Freed %s" % utils.human_readable_mem_usage(del_mem_diff))
+
+            logging.info("Stage %s complete", name)
+
+            # check memory usage
+            post_footprint = 0
+            if os.name != "nt":
+                post_footprint = (
+                    resource.getrusage(resource.RUSAGE_SELF).ru_maxrss * 1024
+                )
+            post_mem_usage = psutil.Process().memory_info().rss
+
+            _log_stats(
+                record,
+                pre_cache_time_start,
+                pre_cache_time_end,
+                pre_mem_usage,
+                post_mem_usage,
+                exec_time_start,
+                exec_time_end,
+                post_cache_time_start,
+                post_cache_time_end,
+                pre_footprint,
+                post_footprint,
+            )
+
+            record.output = cleaned_function_outputs
+            utils.set_logging_prefix("")
+            record.manager.stage_active = False
+            record.manager.update_map_progress(record, "continue")
+            return record
+
+        return wrapper
+
+    return decorator
+
+
+def aggregate(  # noqa: C901 -- TODO: will be difficult to simplify...
+    outputs: list[str] = None, cachers: list = None
+):
+    """Decorator to wrap around a function that represents some step that must operate across
+    multiple different argsets or "experiment lines" within an experiment. This is normally
+    used to run final analyses and comparisons of results across all passed argument sets.
+
+    Important:
+        Any function wrapped with the aggregate decorator must take a Record instance as the first
+        parameter and a list of Record instances as the second. The former is the record that applies
+        to this function, and the latter is the set of other records from elsewhere in the experiment
+        that this function needs to aggregate across.
+
+    Args:
+        outputs (List[str]): A list of variable names that this stage will return and store
+            in the record state. These represent, in order, the tuple of returned values from
+            the function being wrapped.
+        cachers (List[Cacheable]): An optional list of Cacheable instances ("strategies") to
+            apply to each of the return outputs. If specified, for each output, an instance
+            of the corresponding cacher is initialized, and the :code:`save()` function is called.
+            Before the wrapped function is called, the output path is first checked, and if it
+            exists and the current record args are not set to overwrite, the :code:`load()` function
+            is called and the wrapped function **does not execute.** Note that caching is all
+            or nothing for a single function, you cannot cache only one returned value out of
+            several.
+
+
+    Example:
+        .. code-block:: python
+
+            @aggregate(["final_results"], [JsonCacher])
+            def compile_results(record: Record, records: List[Record]):
+                results = {}
+                for prev_record in records:
+                    results[prev_record.args.name] = prev_record.state["results"]
+                return results
+    """
+
+    def decorator(function):
+        @wraps(function)
+        def wrapper(record: Record, records: list[Record] = None, **kwargs):
+            # set the logging prefix to the args name
+            if record.args is not None:
+                utils.set_logging_prefix(f"[{record.args.name}] ")
+            else:
+                utils.set_logging_prefix("")
+
+            if records is None:
+                # if no explicit request for a specific set of records given,
+                # use all previous records
+                records = record.manager.records
+            record.input_records = records
+
+            name = function.__name__
+            if record.manager.map_mode:
+                logging.debug("Mapping aggregate stage %s", name)
+            else:
+                logging.info("-----")
+                logging.info("Stage (aggregate) %s", name)
+            pre_footprint = 0
+            if os.name != "nt":
+                pre_footprint = (
+                    resource.getrusage(resource.RUSAGE_SELF).ru_maxrss * 1024
+                )
+            pre_mem_usage = psutil.Process().memory_info().rss
+            if record.manager.stage_active:
+                logging.warn(
+                    "Stage '%s' executed while another stage ('%s') was already running. Directly executing a stage from another stage is not advised."
+                    % (name, record.manager.current_stage_name)
+                )
+            record.manager.current_stage_name = name
+            record.set_aggregate(records)
+            record.stages.append(name)
+            record.stage_outputs.append([])
+            record.stage_inputs.append([])
+            record.manager.update_map_progress(record, "start")
+
+            # apply consistent handling
+            nonlocal outputs, cachers
+            if outputs is None:
+                outputs = []
+
+            # check for lazy object / cacher mismatch in outputs
+            for output in outputs:
+                if (
+                    type(output) == Lazy
+                    and cachers is None
+                    and not record.manager.lazy
+                    and not record.manager.ignore_lazy
+                ):
+                    raise OutputSignatureError(
+                        "Stage outputs for '%s' contain Lazy objects but do not have cachers specified. Please provide cachers for this stage."
+                        % name
+                    )
+
+            # replace any non-lazy outputs with lazy or vice-versa depending on manager flags.
+            if record.manager.lazy:
+                no_cachers = False
+                for index, output in enumerate(outputs):
+                    if type(output) != Lazy:
+                        logging.debug("Forcing lazy cache for '%s'" % output)
+                        outputs[index] = Lazy(output)
+                        # NOTE: since Lazy caching doesn't work without a cacher, we need to ensure
+                        # one if none exists. Pickle is pretty broad, but obviously there are some things
+                        # that don't work, so we need to warn about this
+                        if cachers is None:
+                            no_cachers = True
+                            logging.warning(
+                                "Aggregate stage %s does not have cachers specified, a --lazy run will force caching by applying PickleCachers to anything with none specified, but this can potentially cause errors."
+                                % name
+                            )
+                            cachers = []
+                        if no_cachers:
+                            cachers.append(PickleCacher)
+            elif record.manager.ignore_lazy:
+                for index, output in enumerate(outputs):
+                    if type(output) == Lazy:
+                        logging.debug("Disabling lazy cache for '%s'" % output)
+                        outputs[index] = output.name
+
+            # check for mismatched amounts of cachers
+            if cachers is not None and len(cachers) != len(outputs):
+                raise CachersMismatchError(
+                    f"Stage '{name}' - the number of cachers does not match the number of outputs to cache"
+                )
+
+            # see note in stage
+            if cachers is not None:
+                # instantiate cachers if not already
+                for i in range(len(cachers)):
+                    cacher = cachers[i]
+                    if type(cacher) == type:
+                        cachers[i] = cacher()
+                    # set the active record on the cacher as well as provide a default name
+                    # (the name of the output)
+                    cachers[i].set_record(record)
+                    cachers[
+                        i
+                    ].stage = name  # set current stage name, so get_path is correct in later stages (particularly for lazy)
+                    if cachers[i].name is None and cachers[i].path_override is None:
+                        if type(outputs[i]) == Lazy:
+                            cachers[i].name = outputs[i].name
+                        else:
+                            cachers[i].name = outputs[i]
+
+            # at this point we've grabbed all information we would need if we're
+            # just mapping out the stages, so return at this point.
+            # TODO: 3/8/2023 - not true, we're not getting outputs
+            if record.manager.map_mode:
+                record.manager.stage_active = False
+                output_statuses = _check_outputs_cache_status(
+                    record, outputs, cachers, records
+                )
+
+                # in order to get a more detailed map that accurately shows input/output names,
+                # we need to create pseudo-state-artifact-representations for the outputs. Since
+                # we obviously can't add the actual artifacts (there are none without running!),
+                # we just add the string key and a name, so record __repr__ has something to use
+
+                for index, output in enumerate(outputs):
+                    record.state_artifact_reps[output] = MapArtifactRepresentation(
+                        name=output, cached=output_statuses[index]
+                    )
+                    record.stage_outputs[-1].append(record.state_artifact_reps[output])
+
+                return record
+
+            pre_cache_time_start = time.perf_counter()  # time to load from cache
+            record.manager.lock()
+            cache_valid = _check_cached_outputs(name, record, outputs, cachers, records)
+            if cache_valid:
+                # get previous reportables if available
+                _check_cached_reportables(name, record, records)
+
+                # if we've hit this point, we will be returning early/not executing
+                # the stage because all outputs are found. The process of checking
+                # cached outputs should correctly add all the necessary tracked paths,
+                # so to transfer these paths into a store full run, we just need
+                # the below call
+                # NOTE: I _believe_ that we also get metadata from this because
+                # the load_metadata will have entered the metadata path already.
+                # this will need to be tested
+                record.store_tracked_paths()
+
+            record.manager.unlock()
+            pre_cache_time_end = time.perf_counter()
+
+            if cache_valid:
+                post_mem_usage = psutil.Process().memory_info().rss
+                post_footprint = 0
+                if os.name != "nt":
+                    post_footprint = (
+                        resource.getrusage(resource.RUSAGE_SELF).ru_maxrss * 1024
+                    )
+                _log_stats(
+                    record,
+                    pre_cache_time_start,
+                    pre_cache_time_end,
+                    pre_mem_usage,
+                    post_mem_usage,
+                    0,
+                    0,
+                    0,
+                    0,
+                    pre_footprint,
+                    post_footprint,
+                )
+                utils.set_logging_prefix("")
+                record.manager.stage_active = False
+                record.manager.update_map_progress(record, "continue")
+                return record
+
+            # run the function
+            logging.info("Stage (aggregate) %s executing...", name)
+            exec_time_start = time.perf_counter()
+            # NOTE: passing additional args to an aggregate stage is sort of undefined functionality,
+            # this probably should be discouraged.
+            function_outputs = function(record, records, **kwargs)
+            exec_time_end = time.perf_counter()
+
+            # handle storing outputs in record
+            post_cache_time_start = time.perf_counter()
+            record.manager.lock()
+            _store_outputs(name, record, outputs, cachers, function_outputs, records)
+            _store_reportables(name, record, records)
+            record.store_tracked_paths()
+            record.manager.unlock()
+            post_cache_time_end = time.perf_counter()
+
+            # free up any memory from cached things
+            cleaned_function_outputs = []
+            lazy_found = False
+
+            # iterate the outputs rather than function_outputs
+            for index, output_name in enumerate(outputs):
+                if type(output_name) == Lazy:
+                    lazy_found = True
+                    logging.debug("Lazy object '%s' will be cleaned." % output_name)
+                    if index == 0 and len(outputs) == 1:
+                        cleaned_function_outputs = outputs[
+                            index
+                        ]  # so that this doesn't syntactically read output_name, because it's Lazy not a str
+                    else:
+                        cleaned_function_outputs.append(outputs[index])
+                else:
+                    if index == 0 and len(outputs) == 1:
+                        cleaned_function_outputs = function_outputs
+                    else:
+                        cleaned_function_outputs.append(function_outputs[index])
+            if len(outputs) > 1:
+                cleaned_function_outputs = tuple(cleaned_function_outputs)
+
+            # free up any lazy cache objects
+            if lazy_found:
+                logging.debug("Freeing memory from lazy objects...")
+                pre_del_mem_usage = psutil.Process().memory_info().rss
+                del function_outputs
+                post_del_mem_usage = psutil.Process().memory_info().rss
+                del_mem_diff = pre_del_mem_usage - post_del_mem_usage
+                logging.debug("Freed %s" % utils.human_readable_mem_usage(del_mem_diff))
+
+            logging.info("Stage (aggregate) %s complete", name)
+
+            # check memory usage
+            post_footprint = 0
+            if os.name != "nt":
+                post_footprint = (
+                    resource.getrusage(resource.RUSAGE_SELF).ru_maxrss * 1024
+                )
+            post_mem_usage = psutil.Process().memory_info().rss
+
+            _log_stats(
+                record,
+                pre_cache_time_start,
+                pre_cache_time_end,
+                pre_mem_usage,
+                post_mem_usage,
+                exec_time_start,
+                exec_time_end,
+                post_cache_time_start,
+                post_cache_time_end,
+                pre_footprint,
+                post_footprint,
+            )
+
+            record.output = cleaned_function_outputs
+            utils.set_logging_prefix("")
+            record.manager.stage_active = False
+            record.manager.update_map_progress(record, "continue")
+            return record
+
+        return wrapper
+
+    return decorator
+
+
+def _check_outputs_cache_status(record, outputs, cachers, records=None) -> list[bool]:
+    """Check if the requested outputs are cached but do not load them, simply return
+    a list of statuses for found."""
+    statuses = None
+    if cachers is not None:
+        statuses = []
+        for cacher in cachers:
+            statuses.append(cacher.check())
+
+    elif outputs is not None and len(outputs) > 0:
+        statuses = [False] * len(outputs)
+    return statuses
+
+
+def _check_cached_outputs(stage_name, record, outputs, cachers, records=None):
+    """Check if the requested outputs are cached and load them if so."""
+    if cachers == []:
+        raise EmptyCachersError(
+            "Do not use '[]' for cachers. This will always short-circuit because there is nothing that isn't cached."
+        )
+
+    cache_valid = False
+    if cachers is not None:
+        # NOTE: we put this here because the cachers still need to be set up
+        if stage_name in record.manager.overwrite_stages or record.manager.overwrite:
+            return False
+
+        # check the cache (and load into record if found)
+        cache_valid = True
+        function_outputs = []
+        for i in range(len(cachers)):
+            if cachers[i].check():
+                # handle lazy objects by setting the cacher but not actually loading yet.
+                if type(outputs[i]) == Lazy:
+                    outputs[i].cacher = cachers[i]
+                    # we set the output to just be the Lazy instance for now
+                    output = outputs[i]
+                    # TODO: (3/21/2023) is this going to correctly send to store if we
+                    # never actually call load in later stages? at least the base path will,
+                    # from load_metadata below which calls get_path, but this seems...?
+                else:
+                    output = cachers[i].load()
+                cachers[i].load_metadata()
+
+                function_outputs.append(output)
+                record.state[str(outputs[i])] = output
+
+                artifact = _add_output_artifact(
+                    record, output, outputs, i, metadata=cachers[i].metadata
+                )
+                # TODO: (3/21/2023) possibly have "files" which would be cachers.cached_files?
+                artifact.file = cachers[i].get_path()
+            else:
+                # we found something that wasn't cached, recompute everything
+                cache_valid = False
+                break
+
+        # if we have the cached objects, return them right away
+        if cache_valid:
+            if len(cachers) == 1:
+                record.output = function_outputs[0]
+            else:
+                record.output = tuple(function_outputs)
+
+    return cache_valid
+
+
+def _add_output_artifact(record, object, outputs, index, metadata=None):
+    """manage representation recording"""
+    artifact = ArtifactRepresentation(record, outputs[index], object, metadata=metadata)
+    new_index = len(record.manager.artifacts)
+    record.manager.artifacts.append(artifact)
+    # if new_index not in record.stage_outputs[-1]:
+    record.stage_outputs[-1].append(new_index)
+    record.state_artifact_reps[str(outputs[index])] = new_index
+    return artifact
+
+
+def _check_cached_reportables(stage_name, record, aggregate_records=None):
+    reportables_list_cacher = FileReferenceCacher(
+        name="reportables_file_list", record=record
+    )
+    if reportables_list_cacher.check():
+        reportables_list_cacher.load_metadata()
+        paths = reportables_list_cacher.load()
+        for path in paths:
+            with open(path, "rb") as infile:
+                logging.debug("Reusing cached reportable '%s'" % path)
+                reportable = pickle.load(infile)
+                record.report(reportable)
+        return True
+    # the return of this function is simply used to determine if we need to store again?
+    return False
+
+
+def _store_reportables(stage_name, record, aggregate_records=None):
+    # get all reportables from the manager for this record and stage name
+    reportables = []
+    for reportable in record.manager.reportables:
+        if reportable.record == record and reportable.stage == stage_name:
+            reportables.append(reportable)
+
+    if len(reportables) == 0:
+        return
+
+    # pickle each one and store it.
+    paths = []
+    reportables_path = record.get_dir(
+        "reportables"
+    )  # this will make sure all reportables go to full store
+    for reportable in reportables:
+        # make a copy of the reportable without the record, because that seems to break the mp.lock
+        # when in parallel mode.
+        # NOTE: do NOT use a deepcopy below, runs into same issue.
+        reportable_copy = copy.copy(reportable)
+        reportable_copy.record = None
+        reportable_path = os.path.join(
+            reportables_path, f"{reportable.qualified_name}.pkl"
+        )
+        paths.append(reportable_path)
+        logging.debug("Caching reportable '%s'" % reportable_path)
+        with open(reportable_path, "wb") as outfile:
+            pickle.dump(reportable_copy, outfile)
+
+    # write a cache file out containing the reportables path names.
+    reportables_list_cacher = FileReferenceCacher(
+        name="reportables_file_list", record=record
+    )
+    reportables_list_cacher.save(paths)
+
+    # send along metadata for it, to track when the reportables were generated.
+    # NOTE: we've already collected_metadata from passing record in init up above,
+    # so we don't need to use the extra_metadata field on the cacher.
+    reportables_list_cacher.metadata["extra"]["reportables"] = True
+    reportables_list_cacher.save_metadata()
+
+
+def _store_outputs(
+    function_name, record, outputs, cachers, function_outputs, records=None
+):
+    if len(outputs) == 0:
+        return
+
+    if cachers is not None:
+        logging.info("Stage %s caching outputs..." % function_name)
+
+    if type(function_outputs) != tuple:
+        function_outputs = (function_outputs,)
+
+    if len(outputs) != len(function_outputs):
+        raise OutputSignatureError(
+            "Returned values from '%s' do not match expected stage outputs. The function should return values for %s"
+            % (function_name, str(outputs))
+        )
+
+    # store each argument in the record and cache if requested
+    for index, output in enumerate(function_outputs):
+        if type(outputs[index]) == Lazy:
+            record.state[str(outputs[index])] = outputs[index]
+            # TODO: (01/13/2022) if cachers is none, throw an error
+        else:
+            record.state[str(outputs[index])] = output
+
+        # manage representation recording
+        artifact = _add_output_artifact(record, output, outputs, index)
+        if (
+            cachers is not None
+            and not record.manager.dry
+            and not record.manager.dry_cache
+        ):
+            logging.debug(
+                f"Caching {outputs[index]} to '{cachers[index].get_path()}'..."
+            )
+            cachers[index].save(output)
+            artifact.file = cachers[index].get_path()
+
+            # generate and save metadata
+            # note that if we got to this point, we actually ran the stage code, so
+            # we generate _new_ metadata
+            cachers[index].collect_metadata()
+            metadata = cachers[index].save_metadata()
+            artifact.metadata = metadata
+
+        # if specified as lazy, be sure to populate the cacher
+        if type(outputs[index]) == Lazy:
+            outputs[index].cacher = cachers[index]